--- conflicted
+++ resolved
@@ -22,11 +22,7 @@
 author = 'Matías Bravo & Robin Cook'
 
 # The full version, including alpha/beta/rc tags
-<<<<<<< HEAD
-release = '0.4.6.0'
-=======
-release = '0.4.5.3'
->>>>>>> 23b15dd8
+release = '0.4.6.1'
 
 # If true, `todo` and `todoList` produce output, else they produce nothing.
 todo_include_todos = True
