import atexit
from setuptools import setup
from setuptools.command.install import install

setup(name='splotch',
<<<<<<< HEAD
		version='0.4.0.1',
=======
		version='0.4.0.2',
>>>>>>> ce39eeab
		description='Simple PLOTs, Contours and Histograms is a small package with wrapper functions designed to simplify plotting calls from matplotlib.',
		url='https://github.com/MBravoS/splot',
		author='Matías A. Bravo Santa Cruz',
		author_email='matias.bravo@icrar.org',
		license='BSD-3-Clause',
		packages=['splotch'],
		package_dir={'splotch': 'src/splotch'},
		include_package_data=True,
		package_data={'src':['styles/*.style']},
		#cmdclass={'install':new_install},
		install_requires=['numpy>=1.10','matplotlib>=2.2.0','scipy>=1.0.0'],
		zip_safe=False)
<|MERGE_RESOLUTION|>--- conflicted
+++ resolved
@@ -3,11 +3,7 @@
 from setuptools.command.install import install
 
 setup(name='splotch',
-<<<<<<< HEAD
-		version='0.4.0.1',
-=======
-		version='0.4.0.2',
->>>>>>> ce39eeab
+		version='0.4.0.3',
 		description='Simple PLOTs, Contours and Histograms is a small package with wrapper functions designed to simplify plotting calls from matplotlib.',
 		url='https://github.com/MBravoS/splot',
 		author='Matías A. Bravo Santa Cruz',
