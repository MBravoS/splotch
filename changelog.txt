<<<<<<< HEAD
0.3.6.0 (20/08/2019):
-Added errbox() function which creates patches using x and y errors and widths and heights.
-Added default behaviour of xlim and ylim to 'auto = True' in plot_finaliser.
=======
0.3.5.1 (16/08/2019):
-Fixed conflict between clim and vmin/vmax in plots_2d.hist2D(). Now if both are given, clim will override vmin/vmax.
>>>>>>> c9cfc0f6

0.3.5.0 (16/08/2019):
-Added Sector Plots (a.k.a 'Pizza slice' plots)

0.3.4.2 (16/08/2019):
-Removed unnecessary print statements in hist2D()

0.3.4.1 (16/08/2019):
-Fixed bug in nmin argument in hist2d()

0.3.4.0 (16/08/2019):
-Added nmin to hist2D()

0.3.3.0 (12/08/2019):
-Completed update_version.py

0.3.2.0 (12/08/2019):
-Added bars as an option for plots_1d.hist(). Variable "smooth" changed to "hist_type"

0.3.1.2 (09/08/2019):
-Fixed issue when parsing a Text instance or the full word handles in adjust_text().
-Modified imports plots_1d.py and plots_2d.py to only load functions necessary to the code.

0.3.1.1 (07/08/2019):
-Fixed issue with passing kwargs in plots_2d.sigma_cont().
-Added first working version of new subplot function.

0.3.1.0 (01/08/2019):
-Addition of axis control function axis_func.adjust_text(), for easier handling of text elements (axis labels, legends, titles and text) in figures.<|MERGE_RESOLUTION|>--- conflicted
+++ resolved
@@ -1,11 +1,9 @@
-<<<<<<< HEAD
 0.3.6.0 (20/08/2019):
 -Added errbox() function which creates patches using x and y errors and widths and heights.
 -Added default behaviour of xlim and ylim to 'auto = True' in plot_finaliser.
-=======
+
 0.3.5.1 (16/08/2019):
 -Fixed conflict between clim and vmin/vmax in plots_2d.hist2D(). Now if both are given, clim will override vmin/vmax.
->>>>>>> c9cfc0f6
 
 0.3.5.0 (16/08/2019):
 -Added Sector Plots (a.k.a 'Pizza slice' plots)
