--- conflicted
+++ resolved
@@ -1,13 +1,11 @@
-<<<<<<< HEAD
-0.4.0.1 (12/11/2019):
+0.4.0.3 (12/11/2019):
 -Fix for type conflict in division in plots_1D.hist() when dens=False and scale is a float.
-=======
+
 0.4.0.2 (05/11/2019):
 -Added clim, clabel, and cbar_invert to the splotch.sector() function.
 
 0.4.0.1 (05/11/2019):
 -Modified splotch.scatter() to now take clim as an argument, in line with other functions (e.g. hist2d).\n-clim functions as a two-value list-like object which parses a minimum and maximum value to colors.Normalize's vmin and vmax, respectively.\n-If both clim and vmin/vmax are given, clim takes priority.
->>>>>>> ce39eeab
 
 0.4.0.0 (11/10/2019):
 -Updated function names for improved clarity and consistency with matplotlib.
