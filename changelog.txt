<<<<<<< HEAD
0.5.4.3 (25/03/2021):
-Added missing 'sqrt' keyword in splotch.imageWCS stretch parameter.
=======
0.5.4.5 (26/08/2021):
-Fixed bug in splotch.subplots() that allowed any string to be parsed into parameters va and ha, with no warning or exception.

0.5.4.4 (23/08/2021):
-Made some adjustments to splotch.curve() by adding the following functionality:
  > curve() can now take an 'orientation' parameter which sets the independent variable to either the x or y axis.
  > labels are now only added to the plot calls, rather than trying to add a legend at the same time.
  > Fixed bug when expression given with substitution variables, but subs not also given.
  > Changed behaviour of auto-boundaries

0.5.4.3 (27/05/2021):
-Fixed wrong colour map scale in hexbin when xlog/ylog=True and dens=True.
>>>>>>> d9e5a69e

0.5.4.2 (24/02/2021):
-Fixed bug in splotch.statband() where functions could not be parsed into stat_low/high.
-Added from_mid variable that gives user control over where the statistic should be calculated from
-Removed deprecation warnings in splotch.statband()

0.5.4.1 (11/02/2021):
-Fixed bug with automatic y-axis limits in plots_1d.hist()

0.5.4.0 (17/12/2020):
-Renamed plots_2d.errorband() to plots_2d.statband().
-Added plots_2d.statband() equivalents with boxes and bars.
-Added plots_2d.errorbar() equivalent with bands.

0.5.3.0 (17/12/2020):
-Added all plots_2d.hist2D() to plots_2d.hexbin()

0.5.2.3 (16/12/2020):
-Fixed splt.hist() to ensure lower y limit starts at zero.
-Auto ylim does not override current upper limits and does not apply when ylog=True or v statistics are used.

0.5.2.2 (16/12/2020):
-Fixed issue with single numpy.ndarray being passed to bins in plots_1d.hist() 

0.5.2.1 (25/09/2020):
-Fixed issue with grid behaviour

0.5.2.0 (24/09/2020):
-Updated reference style sheet to that from  matplotlib 3.3.2.
-Added a first working version of hexbin.

0.5.1.1 (04/08/2020):
-Fixed bug in adjust_text() with retrieving legend text
-Made it possible to specify several shorthand text references as a single string (e.g. ['x','y','k'] --> 'xyk')

0.5.1.0 (03/08/2020):
-Implemented solutions for issues #11, #12, #31, #37, #40, #48 and #52
-Cleaned up some commented-out lines used for de-bugging at some point
-Updated Examples.ipynb to reflect current use of functions

0.5.0.7 (30/06/2020):
-Fixed bugged deprecation warning in plots_1d.axline()

0.5.0.6 (30/06/2020):
-Added alpha to plots_2d.contourp() label

0.5.0.5 (29/06/2020):
-Fixed bug in splotch.axline()

0.5.0.4 (25/06/2020):
-Fixed bug with multiple ticks in splotch.colorbar when using LogNorm() in mappable

0.5.0.3 (25/06/2020):
-Fixed bug in axline()

0.5.0.2 (25/06/2020):
-Fixed errorbox() not showing labels in legend
-Change 'boxtype' naming to 'box_type' to be consistent with other functions

0.5.0.1 (24/06/2020):
-Changed usage of 'plabel' to 'label' to be consistent with matplotlib standards
-'plabel' remains in the contourp() function as the percentages label parameter

0.5.0.0 (22/06/2020):
-Removal of legacy function names
-Complete re-work of plots_2d.contourp()
-Improved handling of x-axis values on plots_2d.errorband()

0.4.6.9 (18/06/2020):
-Fixed bad use of scipy binned_statistics in plots_2d.hist2D()

0.4.6.8 (08/04/2020):
-Fixed issue with nmin in plots_1d.hist()
-Renamed "smooth" to "line" in plots_1d.hist()

0.4.6.7 (08/04/2020):
-Fixed non-working error raising in plots_2d.hist2D()

0.4.6.6 (03/04/2020):
-Fixed bug when passing empty arrays into hist2d()

0.4.6.5 (02/04/2020):
-Added 'density' parameter tp scatter()
-Setting 'density'=True plots the colour of scatter points as their spatial number density to nearby points. This is done using a Gaussian kernel density estimate
-Added scatter example (with 'density' usage) to Examples.ipynb

0.4.6.4 (19/03/2020):
-Replaced naming of parameters 'm' and 'c' in axline() with 'a' and 'b' to avoid conflict with colour parameter 'c' as per issue #38

0.4.6.3 (19/03/2020):
-cornerplot() can now accepts a list of two for 'pair_type' which sets the plotting types for the lower and upper off-diagonal axes
-'pair_kw' is now deprecated and has been replaced by explicitly 'contour_kw', 'scatter_kw' and 'hist2D_kw'
-Fixed bug in cornerplot() where labels would not be correctly assigned automatically if more than one group given
-cornerplot() now correctly shares the x/y axes of subplots according to their columns/rows without linking 1D histogram axes on the diagonal

0.4.6.2 (18/03/2020):
-Added minimum number of elements per bin to plots_1d.hist(), same functionality as nmin in plots_2d.hist2D()

0.4.6.1 (10/03/2020):
-Fixed bug in plots_1d.hist() with binned statistics not working for list of data
-Switched plots_2d.contourp() to use matplotlib's colourbar instead of our own

0.4.6.0 (20/02/2020):
- Made modifications and bugfixes to splt.contourp(), including:
 * Added the 'labels' parameter for labelling contour lines
 * Added the 'smooth' parameter to apply a Gaussian smoothing kernel to the contours. 'smooth' is the sigma of the kernel
 * Renamed parameter clabel --> labels
 * Renamed parameter 's' --> linestyle. 's' was ambiguous and could be confused with the 's' used in scatter for "size"
 * Added alliases for linestyle: 'ls' or 's' and for c: 'color'
 * Fixed problem where 'clabel' applied to contour labels, rather than to colorbar as documentation stated
 * 'clabel' now controls colorbar label and 'labels' controls the labels for the contours
 * Fixed bug where percent, bin_type, bins, s (linstyle) would only accept lists and not other iterables
 * Fixed bug where if the length of s (linestyle) was < 4, code would force linestyle='solid'
 * Fixed bug when clabel[0] == None no legend would be plot in the case where other items in clabel were not None
 * Fixed bug where if no ax was given and a call was made directly to ax, it would crash
 * Adjusted handling of 'color' to accept: strings, floats, arrays. If color is number, now correctly samples the cmap at the correct percent value
 * Adjusted usage of labels. If labels=True, automatically generate labels from 'percent'. If labels is string, display only one label in legend. If labels is an array-like, each element applies to an individual contour line. If labels = False or None, do not display a legend
 * Adjusted retrieval of next colour in cycler to use: "next(ax._get_lines.prop_cycler)['color']" instead of plotting a temporary line
 * Added feature where if length of 'linestyle' or 'color' were less than paercent, they would be cycled until forming a list of corrent length
 * Added feature where colorbar is plot if clabel given
 * Removed displaying of labels as a default behaiviour
 * Removed automatic setting of 'linestyle' to 'solid' if col was not string
 * Removed multiple calls to "output = Params. ..."
 * Removed "if None in (percent, cmap, clim, s, ...)" as this conflicted with numpy arrays
 * Removed 'viridis' default from 'cmap' docstring
 
0.4.5.3 (28/02/2020):
-Added 'fig' parameter to cornerplot() to accept predefined figure objects

0.4.5.2 (26/02/2020):
-Fixed bug with 'ins' variable in colorbar()

0.4.5.1 (21/02/2020):
-Added weights to hist()
-Fixed bug where input parameters could only be given as lists, not other iterable types

0.4.5.0 (20/02/2020):
-Added sampling to cornerplot() to subsample the input data into a thinned dataset for faster plotting
-The 'nsamples' and 'sample_type' parameters were added to control the use of this feature
-Removed 'sharex' and 'sharey' parameters as they were superfluous in cornerplot()

0.4.4.1 (19/02/2020):
-Fixed bug in cornerplot() when columns given as groups in a numpy array

0.4.4.0 (18/02/2020):
-cornerplot() now accepts groups of parameters, the 'columns' parameter can be given as a list of lists with each sublist corresponding to a set of parameters to be paired together
-Giving multiple groups will overplot corresponding parameters from each group on the same axis

0.4.3.2 (17/02/2020):
-Fixed axline() issue when parameters parsed as an array rather than single number

0.4.3.1 (17/02/2020):
-Made changes to cornerplot() to accept pandas and astropy DataFrames

0.4.3.0 (17/02/2020):
-Added cornerplot() to axis_func.py
-corner_plot() creates an nxn grid of subplots where the diagonals plot a 1D histogram of each parameter and the off-diagonals plot each combination of parameters

0.4.2.1 (14/02/2020):
-Fixed issue with 0 given as x,y,m or c in plots_1d.axline()

0.4.2.0 (06/12/2019):
-Added error band plots as plots_2d.errorband()

0.4.1.3 (02/12/2019):
-Colorbar() now accepts multiple arguments for ax which will produce a colorbar for each element of the list
 * If no mappables are given, colorbar() finds an appropriate mappable for each individual axis
 * If one mappable is given, it will be applied to all colorbars
 * If multiple mappables are given, they must match the number of axes also specified

0.4.1.2 (29/11/2019):
-Fixed issue with tuple-defined linestyles
-Fixed confusion when using RGB/RGBA tuples when drawing multiple lines.

0.4.1.1 (27/11/2019):
-Changed sector() to cause rotate to act in a clockwise direction
-scatter() now returns a list of PathCollections

0.4.1.0 (27/11/2019):
-Added colorbar() function to axis_func.py which acts as a utility wrapper around plt.colorbar()
-splt.colorbar() acts on any currently drawn mappables with simplified methods of giving coloarbar location

0.4.0.6 (19/11/2019):
-Fixed bug in curve() when no substitute variables are specified

0.4.0.5 (18/11/2019):
-Updated axline(), brokenplot(), curve() and plot() to return their corresponding Line2D objects
-If multiple lines produced in these functions, instead return a list of Line2D objects
-brokenplot() will always return a list of tuple pairs corresponding to the lines on either side of the axis break
-Updated brokenplot() to now remove any duplicate ticks if they appear

0.4.0.4 (14/11/2019):
-Fixed issue when specifying colours as RGB/RBGA tuples in base_funct.dict_splicer()

0.4.0.3 (12/11/2019):
-Fix for type conflict in division in plots_1D.hist() when dens=False and scale is a float

0.4.0.2 (05/11/2019):
-Added clim, clabel, and cbar_invert to the splotch.sector() function

0.4.0.1 (05/11/2019):
-Modified splotch.scatter() to now take clim as an argument, in line with other functions (e.g. hist2d)
-clim functions as a two-value list-like object which parses a minimum and maximum value to colors. Normalize's vmin and vmax, respectively
-If both clim and vmin/vmax are given, clim takes priority

0.4.0.0 (11/10/2019):
-Updated function names for improved clarity and consistency with matplotlib
-Added cumulative distributions to plots_1d.hist()

0.3.10.3 (17/09/2019):
-Fixed issue when passing only one linestyle to plots_2d.sigma_cont()

0.3.10.2 (11/09/2019):
-Made adjustments to label handling in curve()
-The 'label' parameter accepts arguments of type: bool, str, or list-like iterables and will automatically generate the most appropriate legend for each
-Added permute parameter which gives every combination of subs
-Removed automatic setting of 'rasterized' parameter in dict_splicer()

0.3.10.1 (10/09/2019):
-Improved 'stepfilled' implementation in plots_1d.hist()

0.3.10.0 (09/09/2019):
-Added filled options to plots_1d.hist()

0.3.9.1 (08/09/2019):
-Removed debug print in styles.use_style()

0.3.9.0 (08/09/2019):
-Added new level contour, plots_2d.cont()
-Updated styles.use_style() to pass a dictionary from the given file to matplotlib
-Added outputs to plots_2d.sigma_cont()

0.3.8.0 (04/09/2019):
-Added curve plot for plotting functions directly from expressions
-The curve() function takes an 'expr' parameter which can be a string, function or sympy expression which will evaluate over the range of the plot

0.3.7.3 (23/08/2019):
-Added sector() and brokenplot() to Examples.ipynb

0.3.7.2 (23/08/2019):
-brokenplot() now accepts a list for xbreak to define a start and stop for the break
-Added NotImplementedError() exception when trying to use ybreak

0.3.7.1 (22/08/2019):
-Added some documentation to brokenplot()

0.3.7.0 (22/08/2019):
-Added brokenplot() to plots_1d
-Broken plots can be used as per the standard plot function with the addition of a break in the axis
-brokenplot() currently only implemented for xaxis breaks

0.3.6.3 (21/08/2019):
-incorporated removal of redundant tick labelling for sharex/sharey parameters

0.3.6.2 (21/08/2019):
-Fixed sharex/sharey to correctly share axes depending on usage: 'none', 'all', 'row', 'col'

0.3.6.1 (20/08/2019):
-Added squeeze to subplots() as well as full documentation

0.3.6.0 (20/08/2019):
-Added errbox() function which creates patches using x and y errors and widths and heights
-Added default behaviour of xlim and ylim to 'auto = True' in plot_finaliser

0.3.5.1 (16/08/2019):
-Fixed conflict between clim and vmin/vmax in plots_2d.hist2D(). Now if both are given, clim will override vmin/vmax

0.3.5.0 (16/08/2019):
-Added Sector Plots (a.k.a 'Pizza slice' plots)

0.3.4.2 (16/08/2019):
-Removed unnecessary print statements in hist2D()

0.3.4.1 (16/08/2019):
-Fixed bug in nmin argument in hist2d()

0.3.4.0 (16/08/2019):
-Added nmin to hist2D()

0.3.3.0 (12/08/2019):
-Completed update_version.py

0.3.2.0 (12/08/2019):
-Added bars as an option for plots_1d.hist(). Variable "smooth" changed to "hist_type"

0.3.1.2 (09/08/2019):
-Fixed issue when parsing a Text instance or the full word handles in adjust_text()
-Modified imports plots_1d.py and plots_2d.py to only load functions necessary to the code

0.3.1.1 (07/08/2019):
-Fixed issue with passing kwargs in plots_2d.sigma_cont()
-Added first working version of new subplot function

0.3.1.0 (01/08/2019):
-Addition of axis control function axis_func.adjust_text(), for easier handling of text elements (axis labels, legends, titles and text) in figures<|MERGE_RESOLUTION|>--- conflicted
+++ resolved
@@ -1,7 +1,3 @@
-<<<<<<< HEAD
-0.5.4.3 (25/03/2021):
--Added missing 'sqrt' keyword in splotch.imageWCS stretch parameter.
-=======
 0.5.4.5 (26/08/2021):
 -Fixed bug in splotch.subplots() that allowed any string to be parsed into parameters va and ha, with no warning or exception.
 
@@ -14,7 +10,7 @@
 
 0.5.4.3 (27/05/2021):
 -Fixed wrong colour map scale in hexbin when xlog/ylog=True and dens=True.
->>>>>>> d9e5a69e
+-Added missing 'sqrt' keyword in splotch.imageWCS stretch parameter.
 
 0.5.4.2 (24/02/2021):
 -Fixed bug in splotch.statband() where functions could not be parsed into stat_low/high.
