--- conflicted
+++ resolved
@@ -5,13 +5,8 @@
 
 The documentation is [splotch's readthedocs page](https://splotch.readthedocs.io/en/latest/). 
 
-<<<<<<< HEAD
-*Current version*: 0.4.6.0
-=======
-*Current version*: 0.4.5.3
->>>>>>> 23b15dd8
+*Current version*: 0.4.6.1
 
 *Planned releases*:
-* Addition of corner plots (0.4.5.0)
-* Addition of ridgeline plots, a.k.a joyplots (0.4.6.0).
-* Addition of legend customisation function (0.4.7.0).+* Addition of ridgeline plots, a.k.a joyplots (0.4.7.0).
+* Addition of legend customisation function (0.4.8.0).