# splotch
**Simple PLOTs, Contours and Histograms** is a small package with wrapper functions designed to simplify plotting calls from matplotlib.

The package is available in for installation using `>pip install splotch`, though you may get the lastest stable version using `>pip install git+https://github.com/MBravoS/splotch.git@master`, or the latest development version using `>pip install git+https://github.com/MBravoS/splotch.git@devel`.

The documentation is [splotch's readthedocs page](https://splotch.readthedocs.io/en/latest/). 

<<<<<<< HEAD
*Current version*: 0.4.0.1
=======
*Current version*: 0.4.0.2
>>>>>>> ce39eeab

*Planned releases*:
* Addition of error raising for unclear errors when breaking plots (0.4.1.0).
* Addition of error/dispersion band plots (0.4.2.0).
* Addition of legend customisation function (0.4.3.0).<|MERGE_RESOLUTION|>--- conflicted
+++ resolved
@@ -5,11 +5,7 @@
 
 The documentation is [splotch's readthedocs page](https://splotch.readthedocs.io/en/latest/). 
 
-<<<<<<< HEAD
-*Current version*: 0.4.0.1
-=======
-*Current version*: 0.4.0.2
->>>>>>> ce39eeab
+*Current version*: 0.4.0.3
 
 *Planned releases*:
 * Addition of error raising for unclear errors when breaking plots (0.4.1.0).
