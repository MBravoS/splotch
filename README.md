--- conflicted
+++ resolved
@@ -15,11 +15,7 @@
 
 The documentation is [splotch's readthedocs page](https://splotch.readthedocs.io/en/latest/). 
 
-<<<<<<< HEAD
-*Current version*: 0.5.8.4
-=======
-*Current version*: 0.5.10.0
->>>>>>> 3b451d76
+*Current version*: 0.5.10.1
 
 *Planned releases*:
 * Addition on unique colour maps (0.6.0.0)
