--- conflicted
+++ resolved
@@ -3,11 +3,8 @@
 
 The package is available in for installation using `>pip install splotch`, though you may get the lastest stable version using `>pip install git+https://github.com/MBravoS/splotch.git@master`, or the latest development version using `>pip install git+https://github.com/MBravoS/splotch.git@devel`.
 
-<<<<<<< HEAD
+
 *Current version*: 0.3.6.0
-=======
-*Current version*: 0.3.5.1
->>>>>>> c9cfc0f6
 
 *Planned releases*:
 * Addition of error raising for unclear errors when breaking plots (0.3.6.0).
