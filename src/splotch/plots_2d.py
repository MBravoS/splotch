--- conflicted
+++ resolved
@@ -803,11 +803,7 @@
 	if (size([x,y])==0):
 		counts=zeros(shape=shape(Z))
 	else:
-<<<<<<< HEAD
-		_,_,counts=basehist2D(x,y,c,bin_type,bins,scale,dens,'count',xlog,ylog)
-=======
 		_,_,counts = basehist2D(x,y,c,bin_type,bins,None,False,None,xlog,ylog)
->>>>>>> 9933ea57
 	
 	# Cut bins which do not meet the number count threshold
 	Z[counts<nmin]=nan
