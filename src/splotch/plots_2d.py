########################################################################
############## Definition of all wrappers for 2D plotting ##############
########################################################################

####################################
# Level contours
####################################
def contour(z,x=None,y=None,filled=None,xlim=None,ylim=None,xinvert=False,yinvert=False,xlog=False,ylog=False,title=None,xlabel=None,
            ylabel=None,lab_loc=0,ax=None,grid=None,plot_kw={},**kwargs):
    
    """Level contour plotting function.
    
    This is a wrapper for pyplot.contour() and pyplot.contourf().
    
    Parameters
    ----------
    z : array-like
        The height values to draw the contours.
    x : array-like, optional
        Position of data points in the x axis.
    y : array-like, optional
        Position of data points in the y axis.
    filled: boolean, optional
        If True, draws filled contours. If not given defaults to the value defined in splotch.Params.
    xlim : tuple-like, optional
        Defines the limits of the x-axis, it must contain two elements (lower and higer limits).
    ylim : tuple-like, optional
        Defines the limits of the y-axis, it must contain two elements (lower and higer limits).
    xinvert : bool, optional
        If True, inverts the x-axis.
    yinvert : bool, optional
        If True, inverts the y-axis.
    xlog : bool, optional
        If True, the scale of the x-axis is logarithmic. If not given defaults to the value defined in splotch.Params.
    ylog : bool, optional
        If True, the scale of the x-axis is logarithmic. If not given defaults to the value defined in splotch.Params.
    title : str, optional
        Sets the title of the plot
    xlabel : str, optional
        Sets the label of the x-axis.
    ylabel : str, optional
        Sets the label of the y-axis.
    lab_loc : int, optional
        Defines the position of the legend
    ax : pyplot.Axes, optional
        Use the given axes to make the plot, defaults to the current axes.
    grid : boolean, optional
        If not given defaults to the value defined in splotch.Params.
    output : boolean, optional
        If True, returns the edges and values of the underlying histogram plus the levels of the contours.
    plot_kw : dict, optional
        Passes the given dictionary as a kwarg to the plotting function. Valid kwargs are QuadContourSet properties.
    **kwargs: QuadContourSet properties, optional
        kwargs are used to specify matplotlib specific properties such as cmap, linewidths, hatches, etc.
        The list of available properties can be found here: 
        https://matplotlib.org/3.1.1/api/_as_gen/matplotlib.pyplot.contour.html
    
    Returns
    -------
    bin_edges_x : array
        The bin edges for the x axis.
    bin_edges_y : array
        The bin edges for the y axis.
    n : array
        The values of the underlying histogram.
    l : array
        The levels for the contours.
    """
    
    from numpy import shape, linspace
    from matplotlib.pyplot import contour,contourf, legend
    from .base_func import axes_handler,dict_splicer,plot_finalizer
    
    if ax is not None:
        old_axes=axes_handler(ax)
    if filled is None:
        from .defaults import Params
        filled=Params.cont_filled
    if x is None:
        x=linspace(0,1,z.shape[0])
    if y is None:
        y=linspace(0,1,z.shape[1])
    
    # Combine the `explicit` plot_kw dictionary with the `implicit` **kwargs dictionary
    #plot_par={**plot_kw, **kwargs} # For Python > 3.5
    plot_par=plot_kw.copy()
    plot_par.update(kwargs)
    
    # Create 'L' number of plot kwarg dictionaries to parse into each plot call
    
    plotf={False:contour,True:contourf}
    plotf[filled](x,y,z,**plot_par)
    
    plot_finalizer(xlog,ylog,xlim,ylim,title,xlabel,ylabel,xinvert,yinvert,grid)
    if ax is not None:
        old_axes=axes_handler(old_axes)

####################################
# Contours from density histograms
####################################
def contourp(x,y,percent=None,filled=None,bin_type=None,bins=None,smooth=0.0,max_spacing=True,xlim=None,ylim=None,xinvert=False,yinvert=False,
                xlog=False,ylog=False,title=None,plabel=None,xlabel=None,ylabel=None,lab_loc=0,ax=None,grid=None,output=None,plot_kw={},**kwargs):
    
    """Contour function, encircling the highest density regions that contain the given percentages of the sample.
    
    Parameters
    ----------
    x : array-like
        Position of data points in the x axis.
    y : array-like
        Position of data points in the y axis.
    percent : float or array-like, optional.
        The percentages of the sample that the contours encircle.
    bin_type : {'number','width','edges','equal'}, optional
        Defines how is understood the value given in bins: 'number' for givinf the desired number
        of bins, 'width' forthe width of the bins, 'edges' for the edges of bins, and 'equal' for
        making bins with equal number of elements (or as close as possible). If not given it is
        inferred from the data type of bins: 'number' if int, 'width' if float and 'edges' if ndarray.
    bins : int, float, array-like, optional
        Gives the values for the bins, according to bin_type.
    smooth : float, optional
        The standard deviation for the Gaussian kernel. Default: 0.0 (No smoothing).
    max_spacing : boolean, optional
        If True, maximises the separation between colours drawn from the colour map. Default: True.
    xlim : tuple-like, optional
        Defines the limits of the x-axis, it must contain two elements (lower and higer limits).
    ylim : tuple-like, optional
        Defines the limits of the y-axis, it must contain two elements (lower and higer limits).
    xinvert : bool, optional
        If True, inverts the x-axis.
    yinvert : bool, optional
        If True, inverts the y-axis.
    xlog : bool, optional
        If True, the scale of the x-axis is logarithmic.
    ylog : bool, optional
        If True, the scale of the x-axis is logarithmic.
    title : str, optional
        Sets the title of the plot
    plabel : array-like or boolean, optional
        Specifies label(s) for the contour(s). If False, do not create a legend. If an array of
        strings, sets the labels for each contour. Must be of equal length to number specified by 'percent'.
    xlabel : str, optional
        Sets the label of the x-axis.
    ylabel : str, optional
        Sets the label of the y-axis.
    lab_loc : int, optional
        Defines the position of the legend
    ax : pyplot.Axes, optional
        Use the given axes to make the plot, defaults to the current axes.
    grid : boolean, optional
        If not given defaults to the value defined in splotch.Params.
    output : boolean, optional
        If True, returns the edges and values of the underlying histogram plus the levels of the contours.
    plot_kw : dict, optional
        Passes the given dictionary as a kwarg to the plotting function. Valid kwargs are QuadContourSet properties.
    **kwargs: QuadContourSet properties, optional
        kwargs are used to specify matplotlib specific properties such as cmap, linewidths, hatches, etc.
        The list of available properties can be found here: 
        https://matplotlib.org/3.1.1/api/_as_gen/matplotlib.pyplot.contour.html
    
    Returns
    -------
    bin_edges_x : array
        The bin edges for the x axis.
    bin_edges_y : array
        The bin edges for the y axis.
    n : array
        The values of the underlying histogram.
    l : array
        The levels for the contours.
    """
    
    from warnings import warn
    from matplotlib import lines, patches, rcParams
    from matplotlib.cm import get_cmap, ScalarMappable
    from matplotlib.colors import Normalize
    from matplotlib.pyplot import gca, sca, contour, contourf, legend, Normalize, colorbar 
    from numpy import array, linspace, round, ndarray, ceil
    from scipy.ndimage.filters import gaussian_filter
    from .base_func import axes_handler,basehist2D,percent_finder,plot_finalizer,dict_splicer,is_numeric
    from .defaults import Params
    
    # Initialise defaults
    if filled is None:
        filled=Params.cont_filled
    if percent is None:
        percent=Params.contp_percent 
    if 'cmap' not in kwargs.keys() and 'cmap' not in plot_kw.keys() and 'colors' not in kwargs.keys() and 'colors' not in plot_kw.keys():
        plot_kw['cmap']=Params.cont_cmap
    if output is None:
        output=Params.contp_output
    
    func_dict={True:contourf,False:contour}
    
    # Assign current axis
    if ax is not None:
        old_axes=axes_handler(ax)
    else:
        ax = gca()
        old_axes=ax
    
    if type(percent) is not ndarray:
        percent=array([percent]).flatten()
    if type(bin_type) not in [list, tuple, ndarray]:
        bin_type=[bin_type]*2
    if type(bins) not in [list,tuple]:
        if bins is None:
            bins = max([10,int(len(x)**0.4)]) # Defaults to min of 10 bins
        bins=[bins]*2
    percent=percent[::-1]
    
    # Combine the `explicit` plot_kw dictionary with the `implicit` **kwargs dictionary
    #plot_par = {**plot_kw, **kwargs} # For Python > 3.5
    plot_par=plot_kw.copy()
    plot_par.update(kwargs)
    
    if filled:
        plot_par['extend']='max'
    
    if not filled and len(percent)<4 and 'colors' not in plot_par.keys(): # if drawing <4 lines with no color specified, get first color of color cycler
        plot_par['colors']=[next(ax._get_lines.prop_cycler)['color']]*len(percent)
    if 'colors' in plot_par.keys():
        if type(plot_par['colors']) is str:
            plot_par['colors']=[plot_par['colors'] for i in range(len(percent))]
        if 'cmap' in plot_par.keys():
            plot_par.pop('cmap')
    elif max_spacing:
        if type(plot_par['cmap']) is str:
            plot_par['cmap']=get_cmap(plot_par['cmap'])
        plot_par['colors']=[plot_par['cmap'](i) for i in linspace(0,1,len(percent))]
        plot_par.pop('cmap')
    if not filled and len(percent)<4 and 'linestyles' not in plot_par.keys(): # if drawing <4 lines with no color specified, use 'solid', 'dashed' and then 'dotted'
        plot_par['linestyles']=[['solid','dashed','dotted'][i] for i in range(len(percent))][::-1]
    
    # Validate labels array
    if (type(plabel) in [list, tuple, ndarray]):
        if (len(plabel) != len(percent)):
            raise ValueError(f"Length of labels ({len(plabel)}) does not match length of percent ({len(percent)}).")
    else:
        if plabel is None:
            if rcParams['text.usetex']:
                plabel=[f'{round(p,1)}\%' for p in percent]
            else:
                plabel=[f'{round(p,1)}%' for p in percent]
    
    X,Y,Z=basehist2D(x,y,None,bin_type,bins,None,None,None,xlog,ylog)
    X=(X[:-1]+X[1:])/2
    Y=(Y[:-1]+Y[1:])/2
    
    level=array([percent_finder(Z,p/100) for p in percent])
    plot_return=func_dict[filled](X,Y,gaussian_filter(Z.T,sigma=smooth),levels=level,**plot_par)
    
    if plabel:
        plot_par['colors']=plot_return.colors
        if type(plot_par['colors']) is str:
            plot_par['colors']=[plot_par['colors'] for i in range(len(percent))]
        plot_par['linestyles']=plot_return.linestyles
        if type(plot_par['linestyles']) is str:
            plot_par['linestyles']=[plot_return.linestyles for i in range(len(percent))]
        elif plot_par['linestyles'] is None:
            plot_par['linestyles']=['solid' for i in range(len(percent))]
        plot_par['alpha']=plot_return.alpha
        if type(plot_par['alpha']) is float:
            plot_par['alpha']=[plot_return.alpha for i in range(len(percent))]
        elif plot_par['alpha'] is None:
            plot_par['alpha']=[1.0 for i in range(len(percent))]
        if filled:
            legend([patches.Patch(color=plot_par['colors'][i],alpha=plot_par['alpha'][i])for i in range(len(percent))],
                    plabel,numpoints=1,loc=lab_loc)
        else:
            legend([lines.Line2D([0,1],[0,1],color=plot_par['colors'][i],linestyle=plot_par['linestyles'][i],
                                    alpha=plot_par['alpha'][i]) for i in range(len(percent))],
                    plabel,numpoints=1,loc=lab_loc)
    
    plot_finalizer(xlog,ylog,xlim,ylim,title,xlabel,ylabel,xinvert,yinvert,grid)
    if ax is not None:
        old_axes=axes_handler(old_axes)
    if output:
        return(X,Y,Z.T,array(level))

####################################
# Error bands
####################################
def errorband(x,y,yerr,line=False,xlim=None,ylim=None,
                xinvert=False,yinvert=False,xlog=False,ylog=None,title=None,xlabel=None,ylabel=None,
                label=None,lab_loc=0,ax=None,grid=None,line_kw={},band_kw={},**kwargs):
    
    """Error line and band plotting function.
    
    Parameters
    ----------
    x : array-like or list
        If list it is assumed that each elemement is array-like.
    y : array-like or list
        If list it is assumed that each elemement is array-like.
    yerr : array-like or list, optional
        Defines the length of the errobars in the y-axis. If list it is assumed that each elemement is array-like.
    line : boolean, optional
        If True, draw a line that follows the statistic defined in line_stat.
    xlim : tuple-like, optional
        Defines the limits of the x-axis, it must contain two elements (lower and higer limits).
    ylim : tuple-like, optional
        Defines the limits of the y-axis, it must contain two elements (lower and higer limits).
    xinvert : bool or list, optional
        If True, inverts the x-axis.
    yinvert : bool or list, optional
        If True, inverts the y-axis.
    xlog : bool or list, optional
        If True, the scale of the x-axis is logarithmic.
    ylog : bool or list, optional
        If True, the scale of the x-axis is logarithmic.
    title : str, optional
        Sets the title of the plot
    xlabel : str, optional
        Sets the label of the x-axis.
    ylabel : str, optional
        Sets the label of the y-axis.
    label : str, optional
        Sets the label for the plot.
    lab_loc : int, optional
        Defines the position of the legend
    ax : pyplot.Axes, optional
        Use the given axes to make the plot, defaults to the current axes.
    grid : boolean, optional
        If not given defaults to the value defined in splotch.Params.
    plot_kw : dict, optional
        Passes the given dictionary as a kwarg to the plotting function. Valid kwargs are Line2D properties.
    **kwargs: Line2D properties, optional
        kwargs are used to specify matplotlib specific properties such as linecolor, linewidth, antialiasing, etc.
        A list of available `Line2D` properties can be found here: 
        https://matplotlib.org/3.1.0/api/_as_gen/matplotlib.lines.Line2D.html#matplotlib.lines.Line2D
    
    Returns
    -------
    None
    """
    
    from splotch.base_func import axes_handler,bin_axis,plot_finalizer
    
    import numpy as np
    from numbers import Number
    import scipy.stats as stats
    from numpy import array,percentile
    from functools import partial
    import matplotlib.colors as clr
    import matplotlib.pyplot as plt
    from matplotlib.pyplot import gca
    from warnings import warn
    
    # Handle deprecated variables
    deprecated = {'plabel':'label'}
    for dep in deprecated:
        if dep in kwargs:
            warn(f"'{dep}' will be deprecated in future verions, using '{deprecated[dep]}' instead")
            if (dep=='plabel'): label = kwargs.pop(dep)
    
    if ax is not None:
        old_axes=axes_handler(ax)
    else:
        ax=gca()
        old_axes=ax
    if ylog is None:
        from splotch.defaults import Params
        ylog=Params.hist1D_yaxis_log
    if 'linewidth' not in band_kw.keys():
        band_kw['linewidth']=0
    if 'alpha' not in band_kw.keys():
        band_kw['alpha']=0.4
    
    # Combine the `explicit` plot_kw dictionary with the `implicit` **kwargs dictionary
    #band_par={**plot_kw, **kwargs} # For Python > 3.5
    band_kw.update(kwargs)
    
    if len(array(yerr).shape)==2:
        plt.fill_between(x,y-yerr[0],y+yerr[1],label=label,**band_kw)
    else:
        plt.fill_between(x,y-yerr,y+yerr,label=label,**band_kw)
    
    if line:
        plt.plot(x,y,**line_kw)
    if label is not None:
        plt.legend(loc=lab_loc)
    
    plot_finalizer(xlog,ylog,xlim,ylim,title,xlabel,ylabel,xinvert,yinvert,grid)
    if ax is not None:
        old_axes=axes_handler(old_axes)

####################################
# Error bars
####################################
def errorbar(x,y,xerr=None,yerr=None,xlim=None,ylim=None,xinvert=False,yinvert=False,xlog=False,ylog=False,
                title=None,xlabel=None,ylabel=None,label=None,lab_loc=0,ax=None,grid=None,plot_kw={},**kwargs):
    
    """Errorbar plotting function.
    
    This is a wrapper for pyplot.errorbar().
    
    Parameters
    ----------
    x : array-like or list
        If list it is assumed that each elemement is array-like.
    y : array-like or list
        If list it is assumed that each elemement is array-like.
    xerr : array-like or list, optional
        Defines the length of the errobars in the x-axis. If list it is assumed that each elemement is array-like.
    yerr : array-like or list, optional
        Defines the length of the errobars in the y-axis. If list it is assumed that each elemement is array-like.
    xlim : tuple-like, optional
        Defines the limits of the x-axis, it must contain two elements (lower and higer limits).
    ylim : tuple-like, optional
        Defines the limits of the y-axis, it must contain two elements (lower and higer limits).
    xinvert : bool or list, optional
        If True, inverts the x-axis.
    yinvert : bool or list, optional
        If True, inverts the y-axis.
    xlog : bool or list, optional
        If True, the scale of the x-axis is logarithmic.
    ylog : bool or list, optional
        If True, the scale of the x-axis is logarithmic.
    title : str, optional
        Sets the title of the plot
    xlabel : str, optional
        Sets the label of the x-axis.
    ylabel : str, optional
        Sets the label of the y-axis.
    label : str, optional
        Sets the label for the plot.
    lab_loc : int, optional
        Defines the position of the legend
    ax : pyplot.Axes, optional
        Use the given axes to make the plot, defaults to the current axes.
    grid : boolean, optional
        If not given defaults to the value defined in splotch.Params.
    plot_kw : dict, optional
        Passes the given dictionary as a kwarg to the plotting function. Valid kwargs are Line2D properties.
    **kwargs: Line2D properties, optional
        kwargs are used to specify matplotlib specific properties such as linecolor, linewidth, antialiasing, etc.
        A list of available `Line2D` properties can be found here: 
        https://matplotlib.org/3.1.0/api/_as_gen/matplotlib.lines.Line2D.html#matplotlib.lines.Line2D
    
    Returns
    -------
    None
    """
    
    from .base_func import axes_handler,dict_splicer,plot_finalizer
    
    from matplotlib.pyplot import errorbar, legend, gca
    from warnings import warn
    
    # Handle deprecated variables
    deprecated = {'plabel':'label'}
    for dep in deprecated:
        if dep in kwargs:
            warn(f"'{dep}' will be deprecated in future verions, using '{deprecated[dep]}' instead")
            if (dep=='plabel'): label = kwargs.pop(dep)
    
    if ax is not None:
        old_axes=axes_handler(ax)
    else:
        ax=gca()
        old_axes=ax
    if type(x) is not list:
        x=[x]
    if type(y) is not list:
        y=[y]
    if type(xerr) is not list:
        xerr=[xerr]
    if type(yerr) is not list:
        yerr=[yerr]
    L=len(x)
    if type(label) is not list:
        label=[label for i in range(L)]
    
    # Combine the `explicit` plot_kw dictionary with the `implicit` **kwargs dictionary
    #plot_par={**plot_kw, **kwargs} # For Python > 3.5
    plot_par=plot_kw.copy()
    plot_par.update(kwargs)
    
    # Create 'L' number of plot kwarg dictionaries to parse into each plot call
    plot_par=dict_splicer(plot_par,L,[1]*L)
    
    for i in range(L):
        errorbar(x[i],y[i],xerr=xerr[i],yerr=yerr[i],label=label[i],**plot_par[i])
    if any(label):
        legend(loc=lab_loc)
    plot_finalizer(xlog,ylog,xlim,ylim,title,xlabel,ylabel,xinvert,yinvert,grid)
    if ax is not None:
        old_axes=axes_handler(old_axes)

####################################
# Error boxes
####################################
def errorbox(x,y,xerr=None,yerr=None,xlim=None,ylim=None,xinvert=False,yinvert=False,xlog=False,ylog=False,box_type='ellipse',
            title=None,xlabel=None,ylabel=None,label=None,grid=None,lab_loc=0,ax=None,plot_kw={},**kwargs):
    
    """Errorbox plotting function.
    
    This is a wrapper around matplotlib PatchCollections with a matplotlib errorbar functionality.
    
    Parameters
    ----------
    x : array-like or list
        If list it is assumed that each elemement is array-like.
    y : array-like or list
        If list it is assumed that each elemement is array-like.
    xerr : array-like or list, optional
        Defines the length of the errobars in the x-axis. If list it is assumed that each elemement is array-like.
    yerr : array-like or list, optional
        Defines the length of the errobars in the y-axis. If list it is assumed that each elemement is array-like.
    xlim : tuple-like, optional
        Defines the limits of the x-axis, it must contain two elements (lower and higer limits).
    ylim : tuple-like, optional
        Defines the limits of the y-axis, it must contain two elements (lower and higer limits).
    xinvert : bool or list, optional
        If True, inverts the x-axis.
    yinvert : bool or list, optional
        If True, inverts the y-axis.
    xlog : bool or list, optional
        If True, the scale of the x-axis is logarithmic.
    ylog : bool or list, optional
        If True, the scale of the x-axis is logarithmic.
    box_type : str
        The type of box to plot, patch types include: ellipse | rectangle (Default: ellipse).
    title : str, optional
        Sets the title of the plot
    xlabel : str, optional
        Sets the label of the x-axis.
    ylabel : str, optional
        Sets the label of the y-axis.
    label : str, optional
        Sets the label for the plot.
    lab_loc : int, optional
        Defines the position of the legend
    ax : pyplot.Axes, optional
        Use the given axes to make the plot, defaults to the current axes.
    grid : boolean, optional
        If not given defaults to the value defined in splotch.Params.
    plot_kw : dict, optional
        Passes the given dictionary as a kwarg to the plotting function. Valid kwargs are Patches properties.
    **kwargs: Patch properties, optional
        kwargs are used to specify matplotlib specific properties such as facecolor, linestyle, alpha, etc.
        A list of available `Patch` properties can be found here: 
        https://matplotlib.org/3.1.1/api/_as_gen/matplotlib.patches.Rectangle.html
    
    Returns
    -------
    None
    """
    
    from .base_func import axes_handler,dict_splicer,plot_finalizer
    
    from matplotlib.pyplot import errorbar, legend, gca
    from numpy import shape, full, array
    from matplotlib.collections import PatchCollection
    from matplotlib.patches import Ellipse, Rectangle, Patch
    
    from warnings import warn
    
    # Handle deprecated variables
    deprecated = {'plabel':'label','boxtype':'box_type'}
    for dep in deprecated:
        if dep in kwargs:
            warn(f"'{dep}' will be deprecated in future verions, using '{deprecated[dep]}' instead")
            if (dep=='plabel'): label = kwargs.pop(dep)
            if (dep=='boxtype'): box_type = kwargs.pop(dep)
    
    if ax is not None:
        old_axes=axes_handler(ax)
    else:
        ax=gca()
        old_axes=ax
    if type(x) is not list:
        x=[x]
    if type(y) is not list:
        y=[y]
    if type(xerr) is not list:
        xerr=[xerr]
    if type(yerr) is not list:
        yerr=[yerr]
    
    boxdict = {'rec':Rectangle,'ell':Ellipse}
    if (box_type.lower()[:3] not in ['rec','ell']):
        raise ValueError(f"box_type '{box_type}' not recognised.")
    
    L=len(x)
    if type(label) is not list:
        label=[label for i in range(L)]
    
    # Validate format of xerr and yerr
    for i in range(L):
        # x-axis errors
        if (shape(xerr[i]) == ()): # single error for all points
            xerr[i]=full((2,len(x[i])), xerr[i])
        else:
            if (len(shape(xerr[i])) == 1):
                if (shape(xerr[i])[0] == len(x[i])): # single error for each point
                    xerr[i]=array([xerr[i], xerr[i]])
                elif (shape(xerr[i])[0] == 2): # separate upper and lower errors for all points
                    xerr[i]=full((len(x[i]), 2), xerr[i]).T
                else:
                    raise ValueError(f"Invalid shape ({shape(xerr[i])}) for 'xerr' array.")
            elif (len(shape(xerr[i])) == 2): # separate upper and lower errors for each point
                xerr[i]=array(xerr[i])
                if (shape(xerr[i])[0] != 2 or shape(xerr[i])[1] != len(x[i])):
                    raise ValueError(f"Invalid shape ({shape(xerr[i])}) for 'xerr' array.")
        
        # y-axis errors
        if (shape(yerr[i]) == ()): # single error for all points
            yerr[i]=full((2,len(y[i])), yerr[i])
        else:
            if (len(shape(yerr[i])) == 1):
                if (shape(yerr[i])[0] == len(y[i])): # single error for each point
                    yerr[i]=array([yerr[i], yerr[i]])
                elif (shape(yerr[i])[0] == 2): # separate upper and lower errors for all points
                    yerr[i]=full((len(y[i]), 2), yerr[i]).T
                else:
                    raise ValueError(f"Invalid shape ({shape(yerr[i])}) for 'yerr' array.")
            elif (len(shape(yerr[i])) == 2): # separate upper and lower errors for each point
                yerr[i]=array(yerr[i])
                if (shape(yerr[i])[0] != 2 or shape(yerr[i])[1] != len(y[i])):
                    raise ValueError(f"Invalid shape ({shape(yerr[i])}) for 'yerr' array.")
    
    # Combine the `explicit` plot_kw dictionary with the `implicit` **kwargs dictionary
    #plot_par={**plot_kw, **kwargs} # For Python > 3.5
    plot_par=plot_kw.copy()
    plot_par.update(kwargs)
    
    # Create 'L' number of plot kwarg dictionaries to parse into each plot call
    plot_par=dict_splicer(plot_par,L,[1]*L)
    
    PathColls=[]
    # Loop over data points; create box/ellipse from errors at each point
    boxdict = {'rec':Rectangle,'ell':Ellipse}
    boxhandles = []
    for i in range(L):
        errorboxes=[]
        for j, (xx, yy, xe, ye) in enumerate(zip(x[i], y[i], xerr[i].T, yerr[i].T)):
            errorboxes.append( boxdict[box_type.lower()[:3]]((xx - xe[0], yy - ye[0]), xe.sum(), ye.sum()) )
        
    
        # Create and add patch collection with specified colour/alpha
        pc=PatchCollection(errorboxes, **plot_par[i])
        boxhandles.append(Patch(**plot_par[i]))
        ax.add_collection(pc)
    
    if any(label):
        legend(handles=boxhandles,labels=label,loc=lab_loc)
    plot_finalizer(xlog,ylog,xlim,ylim,title,xlabel,ylabel,xinvert,yinvert,grid)
    if ax is not None:
        old_axes=axes_handler(old_axes)

####################################
# Hexagonal 2D histogram
####################################
def hexbin(x,y,bins=None,binlim=None,dens=True,scale=None,
            c=None,cstat=None,xlim=None,ylim=None,clim=[None,None],nmin=0, 
            xinvert=False,yinvert=False,cbar_invert=False,xlog=False,ylog=False,clog=None,title=None,xlabel=None,
            ylabel=None,clabel=None,lab_loc=0,ax=None,grid=None,output=None,plot_kw={},**kwargs):
    
    """Hexagonal 2D bins function.
    
    Parameters
    ----------
    x : array-like
        Position of data points in the x axis.
    y : array-like
        Position of data points in the y axis.
    bins : int or list, optional
        Gives the number of bins
    binlim : array-like, optional
        Defines the limits for the bins. It must have one dimension and contain four elements,
        with the expected order being (left, right, bottom, top).
    dens : bool or list, optional
        If false the histogram returns raw counts.
    c : array-like, optional
        If a valid argument is given in cstat, defines the value used for the binned statistics.
    cstat : str or function, optional
        Must be one of the valid str arguments for the statistics variable in scipy.stats.binned_statistic_2d
        ('mean’, 'median’, 'count’, 'sum’, 'min’ or 'max’) or a function that takes a 1D array and
        outputs an integer or float.
    xlim : tuple-like, optional
        Defines the limits of the x-axis, it must contain two elements (lower and higer limits).
    ylim : tuple-like, optional
        Defines the limits of the y-axis, it must contain two elements (lower and higer limits).
    clim : list, optional
        Defines the limits of the colour map ranges, it must contain two elements (lower and higer limits).
    nmin : int, optional (default: 0)
        The minimum number of points required in a bin in order to be plotted.
    xinvert : bool, optional
        If True, inverts the x-axis.
    yinvert : bool, optional
        If True, inverts the y-axis.
    cbar_invert : bool, optional
        If True, inverts the direction of the colour bar (not the colour map).
    xlog : bool, optional
        If True, the scale of the x-axis is logarithmic.
    ylog : bool, optional
        If True, the scale of the x-axis is logarithmic.
    clog : bool, optional
        If True, the colour map is changed from linear to logarithmic.
    title : str, optional
        Sets the title of the plot
    xlabel : str, optional
        Sets the label of the x-axis.
    ylabel : str, optional
        Sets the label of the y-axis.
    clabel : str, optional
        Setting `clabel` triggers the generation of a colourbar with axis label given by its value.
    lab_loc : int, optional
        Defines the position of the legend
    ax : pyplot.Axes, optional
        Use the given axes to make the plot, defaults to the current axes.
    grid : boolean, optional
        If not given defaults to the value defined in splotch.Params.
    output : boolean, optional
        If True, returns the edges and values of the histogram.
    plot_kw : dict, optional
        Explicit dictionary of kwargs to be parsed to matplotlib hexbin function.
        Parameters will be overwritten if also given implicitly as a **kwarg.
    **kwargs : pcolormesh properties, optional
        kwargs are used to specify matplotlib specific properties such as cmap, norm, edgecolors etc.
        https://matplotlib.org/api/_as_gen/matplotlib.pyplot.hexbin.html
    
    Returns
    -------
    n : array
        The values of the histogram. Only provided if output is True.
    x_edges : array
        The bin edges for the x axis. Only provided if output is True.
    y_edges : array
        The bin edges for the y axis. Only provided if output is True.
    """
    #dens : bool or list, optional
    #    If false the histogram returns raw counts.
    #scale : float or list, optional
    #    Scaling of the data counts.
    
    from numpy import diff, log10, nan, nanmin, nanmax, nanmedian, nanmax, nanstd, unique, size, zeros, shape
    from matplotlib.colors import LogNorm
    from matplotlib.pyplot import hexbin, colorbar
    from .base_func import axes_handler,plot_finalizer
    
    if ax is not None:
        old_axes=axes_handler(ax)
    if type(bins) not in [list,tuple]:
        if bins is None:
            bins=max([10,int(len(x)**0.4)]) # Defaults to min of 10 bins
        bins=[bins,int(bins/(3**0.5))]
    
    if None in (clog,output):
        from .defaults import Params
        if clog is None:
            clog=Params.hist2D_caxis_log
        if output is None:
            output=Params.hist2D_output
    
    if size([x,y])==0: # Zero-sized arrays given
        if (clog == True): raise ValueError("Cannot set 'clog'=True if zero-size array given.")
        if (cstat != None): raise ValueError(f"Cannot compute statistic (cstat='{cstat}') on zero-size array, set cstat=None if no data given.")
    
    temp_x=x*1.0
    temp_y=y*1.0
    
    # Combine the `explicit` plot_kw dictionary with the `implicit` **kwargs dictionary
    #plot_par={**plot_kw, **kwargs} # For Python > 3.5
    plot_par=plot_kw.copy()
    plot_par.update(kwargs)
    if binlim:
        plot_par['extent']=binlim
    #plot_par[]=dens
    #plot_par[]=scale
    if c is not None:
        plot_par['C']=c
    if cstat:
        cstat_func={'min':nanmin,'mean':nanmax,'median':nanmedian,'max':nanmax,'std':nanstd}
        if cstat in cstat_func.keys():
            plot_par['reduce_C_function']=cstat_func[cstat]
        else:
            plot_par['reduce_C_function']=cstat
    if clim:
        plot_par['vmin']=clim[0]
        plot_par['vmax']=clim[1]
    if nmin:
        plot_par['mincnt']=nmin
    if xlog:
        plot_par['xscale']='log'
        temp_x=log10(temp_x)
    if ylog:
        plot_par['yscale']='log'
        temp_y=log10(temp_y)
    if clog:
        plot_par['bins']='log'
        if 'mincnt' not in plot_par.keys():
            plot_par['mincnt']=1
    
    if dens and c is None:
        # This is nasty, but seems to be the quickest way to do this without fully rewriting hexbin here
        hist_return=hexbin(temp_x,temp_y,gridsize=bins)
        hist_return.remove()
        offsets=hist_return.get_offsets()
        offsets_x=unique(offsets[:,0])
        offsets_y=unique(offsets[:,1])
        hex_area=diff(offsets_x)[0]*2*diff(offsets_y)[0]
        
        def density_scaling(bin_data):
            bin_dens=1.0*len(bin_data)/(hex_area)
            if scale:
                bin_dens/=1.0*scale
            else:
                bin_dens/=len(x)
            return(bin_dens)
        
        plot_par['C']=y
        plot_par['reduce_C_function']=density_scaling
    
    hist_return=hexbin(x,y,gridsize=bins,**plot_par)
    
    if clabel is not None:
        cbar=colorbar()
        cbar.set_label(clabel)
        if cbar_invert:
            cbar.ax.invert_yaxis()
    plot_finalizer(xlog,ylog,xlim,ylim,title,xlabel,ylabel,xinvert,yinvert,grid)
    if ax is not None:
        old_axes=axes_handler(old_axes)
    if output:
        return(hist_return.get_array(),hist_return.get_offsets())

####################################
# 2D histogram and binned statistics
####################################
def hist2D(x,y,bin_type=None,bins=None,dens=True,scale=None,c=None,cstat=None,xlim=None,ylim=None,clim=[None,None],nmin=0, 
            xinvert=False,yinvert=False,cbar_invert=False,xlog=False,ylog=False,clog=None,title=None,xlabel=None,
            ylabel=None,clabel=None,lab_loc=0,ax=None,grid=None,output=None,plot_kw={},**kwargs):
    
    """2D histogram function.
    
    Parameters
    ----------
    x : array-like
        Position of data points in the x axis.
    y : array-like
        Position of data points in the y axis.
    bin_type : {'number','width','edges','equal'}, optional
        Defines how is understood the value given in bins: 'number' for givinf the desired number of
        bins, 'width' for the width of the bins, 'edges' for the edges of bins, and 'equal' for
        making bins with equal number of elements (or as close as possible). If not given it is
        inferred from the data type of bins: 'number' if int, 'width' if float and 'edges' if ndarray.
    bins : int, float, array-like or list, optional
        Gives the values for the bins, according to bin_type.
    dens : bool or list, optional
        If false the histogram returns raw counts.
    scale : float or list, optional
        Scaling of the data counts.
    c : array-like, optional
        If a valid argument is given in cstat, defines the value used for the binned statistics.
    cstat : str or function, optional
        Must be one of the valid str arguments for the statistics variable in scipy.stats.binned_statistic_2d
        ('mean’, 'median’, 'count’, 'sum’, 'min’ or 'max’) or a function that takes a 1D array and
        outputs an integer or float.
    xlim : tuple-like, optional
        Defines the limits of the x-axis, it must contain two elements (lower and higer limits).
    ylim : tuple-like, optional
        Defines the limits of the y-axis, it must contain two elements (lower and higer limits).
    clim : list, optional
        Defines the limits of the colour map ranges, it must contain two elements (lower and higer limits).
    nmin : int, optional (default: 0)
        The minimum number of points required in a bin in order to be plotted.
    xinvert : bool, optional
        If True, inverts the x-axis.
    yinvert : bool, optional
        If True, inverts the y-axis.
    cbar_invert : bool, optional
        If True, inverts the direction of the colour bar (not the colour map).
    xlog : bool, optional
        If True, the scale of the x-axis is logarithmic.
    ylog : bool, optional
        If True, the scale of the x-axis is logarithmic.
    clog : bool, optional
        If True, the colour map is changed from linear to logarithmic.
    title : str, optional
        Sets the title of the plot
    xlabel : str, optional
        Sets the label of the x-axis.
    ylabel : str, optional
        Sets the label of the y-axis.
    clabel : str, optional
        Setting `clabel` triggers the generation of a colourbar with axis label given by its value.
    lab_loc : int, optional
        Defines the position of the legend
    ax : pyplot.Axes, optional
        Use the given axes to make the plot, defaults to the current axes.
    grid : boolean, optional
        If not given defaults to the value defined in splotch.Params.
    output : boolean, optional
        If True, returns the edges and values of the histogram.
    plot_kw : dict, optional
        Explicit dictionary of kwargs to be parsed to matplotlib pcolormesh function.
        Parameters will be overwritten if also given implicitly as a **kwarg.
    **kwargs : pcolormesh properties, optional
        kwargs are used to specify matplotlib specific properties such as cmap, norm, edgecolors etc.
        https://matplotlib.org/api/_as_gen/matplotlib.pyplot.pcolormesh.html
    
    Returns
    -------
    n : array
        The values of the histogram. Only provided if output is True.
    x_edges : array
        The bin edges for the x axis. Only provided if output is True.
    y_edges : array
        The bin edges for the y axis. Only provided if output is True.
    """
    
    from numpy import nan, size, zeros, shape
    from matplotlib.colors import LogNorm
    from matplotlib.pyplot import pcolormesh, colorbar
    from .base_func import axes_handler,basehist2D,plot_finalizer
    
    if ax is not None:
        old_axes=axes_handler(ax)
    if type(bin_type) is not list:
        bin_type=[bin_type]*2
    if type(bins) not in [list,tuple]:
        if bins is None:
            bins=max([10,int(len(x)**0.4)]) # Defaults to min of 10 bins
        bins=[bins]*2
    
    if None in (clog,output):
        from .defaults import Params
        if clog is None:
            clog=Params.hist2D_caxis_log
        if output is None:
            output=Params.hist2D_output
    
    if size([x,y])==0: # Zero-sized arrays given
        if (clog == True): raise ValueError("Cannot set 'clog'=True if zero-size array given.")
        if (cstat != None): raise ValueError(f"Cannot compute statistic (cstat='{cstat}') on zero-size array, set cstat=None if no data given.")
    
    X,Y,Z=basehist2D(x,y,c,bin_type,bins,scale,dens,cstat,xlog,ylog)
    
    # Also get counts for number threshold cut
    if (size([x,y])==0):
        counts=zeros(shape=shape(Z))
    else:
        _,_,counts = basehist2D(x,y,c,bin_type,bins,None,False,None,xlog,ylog)
    
    # Cut bins which do not meet the number count threshold
    Z[counts<nmin]=nan
    
    # Combine the `explicit` plot_kw dictionary with the `implicit` **kwargs dictionary
    #plot_par={**plot_kw, **kwargs} # For Python > 3.5
    plot_par=plot_kw.copy()
    plot_par.update(kwargs)
    if clog:
        pcolormesh(X,Y,Z.T,norm=LogNorm(vmin=clim[0],vmax=clim[1],clip=False),**plot_par)
    else:
        pcolormesh(X,Y,Z.T,vmin=clim[0],vmax=clim[1],**plot_par)
    if clabel is not None:
        cbar=colorbar()
        cbar.set_label(clabel)
        if cbar_invert:
            cbar.ax.invert_yaxis()
    plot_finalizer(xlog,ylog,xlim,ylim,title,xlabel,ylabel,xinvert,yinvert,grid)
    if ax is not None:
        old_axes=axes_handler(old_axes)
    if output:
        return(Z.T,X,Y)

####################################
# Image from 2D array
####################################
<<<<<<< HEAD
def image(im,x=None,y=None,xlim=None,ylim=None,clim=[None,None],cmin=0,xinvert=False,yinvert=False,cbar_invert=False,clog=None,
		title=None,xlabel=None,ylabel=None,clabel=None,lab_loc=0,ax=None,grid=None,plot_kw={},**kwargs):
	
	"""2D pixel-based image plotting function.
	
	Parameters
	----------
	im : array-like
		Value for each pixel in an x-y 2D array, where the first dimension is the x-position and the
		second is the y-position.
	x : array-like, optional
		Position of data points in the x axis.
	y : array-like, optional
		Position of data points in the y axis.
	xlim : tuple-like, optional
		Defines the limits of the x-axis, it must contain two elements (lower and higer limits).
	ylim : tuple-like, optional
		Defines the limits of the y-axis, it must contain two elements (lower and higer limits).
	clim : list, optional
		Defines the limits of the colour map ranges, it must contain two elements (lower and higer limits).
	clog : bool, optional
		If True, the colour map is changed from linear to logarithmic.
	xinvert : bool, optional
		If True, inverts the x-axis.
	yinvert : bool, optional
		If True, inverts the y-axis.
	cbar_invert : bool, optional
		If True, inverts the direction of the colour bar (not the colour map).
	title : str, optional
		Sets the title of the plot
	xlabel : str, optional
		Sets the label of the x-axis.
	ylabel : str, optional
		Sets the label of the y-axis.
	clabel : str, optional
		Setting `clabel` triggers the generation of a colourbar with axis label given by its value.
	lab_loc : int, optional
		Defines the position of the legend
	ax : pyplot.Axes, optional
		Use the given axes to make the plot, defaults to the current axes.
	grid : boolean, optional
		If not given defaults to the value defined in splotch.Params.
	plot_kw : dict, optional
		Explicit dictionary of kwargs to be parsed to matplotlib pcolormesh function.
		Parameters will be overwritten if also given implicitly as a **kwarg.
	**kwargs : pcolormesh properties, optional
		kwargs are used to specify matplotlib specific properties such as `cmap`, `marker`, `norm`, etc.
		A list of available `pcolormesh` properties can be found here:
		https://matplotlib.org/api/_as_gen/matplotlib.pyplot.pcolormesh.html
	
	Returns
	-------
	None
	"""
	
	from numpy import arange, meshgrid
	from matplotlib.colors import LogNorm
	from matplotlib.pyplot import pcolormesh, colorbar
	from .base_func import axes_handler,plot_finalizer
	
	if ax is not None:
		old_axes=axes_handler(ax)
	if x is None:
		x=arange(len(im[:,0])+1)
	if y is None:
		y=arange(len(im[0,:])+1)
	if clog is None:
		from .defaults import Params
		clog=Params.img_caxis_log
	
	X, Y=meshgrid(x, y)
	
	# Combine the `explicit` plot_kw dictionary with the `implicit` **kwargs dictionary
	#plot_par={**plot_kw, **kwargs} # For Python > 3.5
	plot_par=plot_kw.copy()
	plot_par.update(kwargs) 
	
	if clog:
		pcolormesh(X,Y,im.T,norm=LogNorm(vmin=clim[0],vmax=clim[1],clip=True),**plot_par)
	else:
		pcolormesh(X,Y,im.T,vmin=clim[0],vmax=clim[1],**plot_par)
	if clabel is not None:
		cbar=colorbar()
		cbar.set_label(clabel)
		if cbar_invert:
			cbar.ax.invert_yaxis()
	plot_finalizer(False,False,xlim,ylim,title,xlabel,ylabel,xinvert,yinvert,grid)
	if ax is not None:
		old_axes=axes_handler(old_axes)
=======
def img(im,x=None,y=None,xlim=None,ylim=None,clim=[None,None],cmin=0,xinvert=False,yinvert=False,cbar_invert=False,clog=None,
        title=None,xlabel=None,ylabel=None,clabel=None,lab_loc=0,ax=None,grid=None,plot_kw={},**kwargs):
    
    """2D pixel-based image plotting function.
    
    Parameters
    ----------
    im : array-like
        Value for each pixel in an x-y 2D array, where the first dimension is the x-position and the
        second is the y-position.
    x : array-like, optional
        Position of data points in the x axis.
    y : array-like, optional
        Position of data points in the y axis.
    xlim : tuple-like, optional
        Defines the limits of the x-axis, it must contain two elements (lower and higer limits).
    ylim : tuple-like, optional
        Defines the limits of the y-axis, it must contain two elements (lower and higer limits).
    clim : list, optional
        Defines the limits of the colour map ranges, it must contain two elements (lower and higer limits).
    clog : bool, optional
        If True, the colour map is changed from linear to logarithmic.
    xinvert : bool, optional
        If True, inverts the x-axis.
    yinvert : bool, optional
        If True, inverts the y-axis.
    cbar_invert : bool, optional
        If True, inverts the direction of the colour bar (not the colour map).
    title : str, optional
        Sets the title of the plot
    xlabel : str, optional
        Sets the label of the x-axis.
    ylabel : str, optional
        Sets the label of the y-axis.
    clabel : str, optional
        Setting `clabel` triggers the generation of a colourbar with axis label given by its value.
    lab_loc : int, optional
        Defines the position of the legend
    ax : pyplot.Axes, optional
        Use the given axes to make the plot, defaults to the current axes.
    grid : boolean, optional
        If not given defaults to the value defined in splotch.Params.
    plot_kw : dict, optional
        Explicit dictionary of kwargs to be parsed to matplotlib pcolormesh function.
        Parameters will be overwritten if also given implicitly as a **kwarg.
    **kwargs : pcolormesh properties, optional
        kwargs are used to specify matplotlib specific properties such as `cmap`, `marker`, `norm`, etc.
        A list of available `pcolormesh` properties can be found here:
        https://matplotlib.org/api/_as_gen/matplotlib.pyplot.pcolormesh.html
    
    Returns
    -------
    None
    """
    
    from numpy import arange, meshgrid
    from matplotlib.colors import LogNorm
    from matplotlib.pyplot import pcolormesh, colorbar
    from .base_func import axes_handler,plot_finalizer
    
    if ax is not None:
        old_axes=axes_handler(ax)
    if x is None:
        x=arange(len(im[:,0])+1)
    if y is None:
        y=arange(len(im[0,:])+1)
    if clog is None:
        from .defaults import Params
        clog=Params.img_caxis_log
    
    X, Y=meshgrid(x, y)
    
    # Combine the `explicit` plot_kw dictionary with the `implicit` **kwargs dictionary
    #plot_par={**plot_kw, **kwargs} # For Python > 3.5
    plot_par=plot_kw.copy()
    plot_par.update(kwargs) 
    
    if clog:
        pcolormesh(X,Y,im.T,norm=LogNorm(vmin=clim[0],vmax=clim[1],clip=True),**plot_par)
    else:
        pcolormesh(X,Y,im.T,vmin=clim[0],vmax=clim[1],**plot_par)
    if clabel is not None:
        cbar=colorbar()
        cbar.set_label(clabel)
        if cbar_invert:
            cbar.ax.invert_yaxis()
    plot_finalizer(False,False,xlim,ylim,title,xlabel,ylabel,xinvert,yinvert,grid)
    if ax is not None:
        old_axes=axes_handler(old_axes)
>>>>>>> d9e5a69e

####################################
# Image from 2D array
####################################
def imageWCS(data,header=None,wcs=None,ext=None,slice=None,interval=None,stretch=None,norm=None,cmap=None,
			 lnglabel=None,latlabel=None,lngformat=None,latformat=None,fig=None,
			 grid=True,grid_kw=None,kwargs={}):
	""" World-Coordinate System image plotting function.
	
	Creates a WCS-projected plot of an image with a corresponding coordinate grid overlaid. This is particularly useful for astronomical imaging data
	based on the standard FITS file format, however, it can be used for any imaging data with a defined world-coordinate system.
	This is a convenience wrapper around many of the useful functions created by the Astropy project (https://www.astropy.org) and
	Matplotlib's pyplot.imshow() function: https://matplotlib.org/3.3.4/api/_as_gen/matplotlib.axes.Axes.imshow.html#matplotlib.axes.Axes.imshow
	
	Params
	------
	data : 2D numpy or array-like object, or HDUlist or HDU.
		The input data can be:
			- A <a class="reference external" href="https://docs.astropy.org/en/stable/io/fits/api/hdulists.html#astropy.io.fits.HDUList" title="(in Astropy v4.0.1)"> object
			- An image HDU object, such as a PrimaryHDU, ImageHDU or CompImageHDU
			- An numpy ndarray or two-dimensional array-like object. Requires a header also be specified separately.
	header : list-like or string, optional
		The full FITS header should be given either as one complete string or a list of header keywords as strings created
		by astropy.io.fits.open(...).header.
	wcs : Astropy WCS object or dictionary
		The World Coordinate System for the image. Only required if data is an array-like object and header not given. 
		Must contain the following FITS keywords:
	ext : int or str
		If data is a HDUList and contains extensions (usually indicated by 'EXTEND'=T in PrimaryHDU), then 'ext' specifies which
		extension to use. This can either be in the form of an integer or a string referring to a specific 'EXTNAME'.
	slice : integer, tuple-like or range object
		if data contains a 3-dimensional array, slice can be used to specify which sections of the data to display.
		This should be specified as either:
			- A single integer indicating the specific channel to slice.
			- A tuple of two integers specifying the starting and ending slices.
			- A range object.
	interval : tuple-like, str or astropy.visialization.BaseTransform.BaseInterval object
		The interval refers to the lower and upper limits of values to be mapped onto the range [0:1]. This can either be given
		as a list-like object with two elements for the minimum and maximum values or as a valid astropy BaseInterval object listed below:
		- PercentileInterval(percentile[, n_samples]): Retains a specified fractional percentage of pixels, up to a maximum [n_samples].
			Can also be evoked by a string 'percentile[n]', where [n] is the fraction of pixels kept.
		- AsymmetricPercentileInterval(...[, n_samples]): Same as PercentileInterval(), but can be assymetric.
		- ManualInterval([vmin, vmax]): Manually sets the lower and upper intervals.
			Can also be evoked as a tuple in the format (min, max).
		- MinMaxInterval(): Sets the intervals based on the minimum and maximum values in the data.
			Can also be evoked by the string 'minmax'.
		- ZScaleInterval([nsamples, contrast, ...]): Based on IRAF's zscale intervals.
			Can also be evoked by the string 'zscale'.
	stretch : str, func or astropy.visualization.BaseTransform.BaseStretch object
		Stretch refers to the linear or non-linear function that is applied to the values in the range [0:1]. This can be given
		as a function or any astropy BaseStretch object listed below:
		- AsinhStretch([a]): Inverse hyperbolic sine function stretch.
		- ContrastBiasStretch(contrast,bias): A stretch that takes into account contrast and bias. Increases the difference between min and max values.
		- HistEqStretch(data[, values]): Histrogram equalisation stretch. Modifies values of all pixels such that the histogram is 'flattened'.
		- LinearStretch([slope, intercept]): A linear stretch defined by a slope and intercept.
		- LogStretch([a]): Logarithmic stretch.
		- PowerStretch(a): Power-law stretch, where y = x^a
		- PowerDistStretch([a]): An alternative power stretch, where y = (a^x-1)/(a-1).
		- SinhStretch(): Hyperbolic sine function stretch.
		- SqrtStretch(): Square root stretch.
		- SquaredStretch(): Equivalent to PowerStretch(2)
		
		In addition, the following can be referred to by thir string name: 'asinh', 'linear', 'log', 'sinh', 'squared'
	norm : Normalize object
		A Normalize instance used to scale scalar data to the [0,1] range before mapping the colors using cmap. This can be explicitly assigned
		here or by specifying the `interval` and `stretch` parameters instead. By default, a linear scaling mapping is used between [0,1].
	cmap : str or Colormap, optional.
		The colormap used to display the image, given as a Colormap instance or registered colormap name.
		Defaults to Params.img_cmap.
	lnglabel : str, optional
		Sets the label of the longitude axis.
	latlabel : str, optional
		Sets the label of the latitude axis.
	lngformat, latformat : str, optional
		Sets the major formatter for the tick labels for the longitude and latitude coordinates. These are given by any
		format string accepted by astropy.visualisation, for example:
		
		format:		result:
		-------------------------
		'dd'		   '15d'
		'dd:mm'		'15d24m'
		'hh:mm:ss'	 '1h01m34s'
		'd.ddd'		'15.392'
		'%.2f'		 '15.39'
	
		For a full list of valid format strings, see: https://docs.astropy.org/en/stable/visualization/wcsaxes/ticks_labels_grid.html  
	fig : pyplot.Figure, optional
		Use the specified figure instance to plot, defaults to the current figure.
	grid : boolean, optional
		If not given, defaults to the value defined in splotch.Params.
	grid_kw : dict, optional
		Passes the given dictionary as keyword arguments to the grid function. Valid keyword arguments include all Line2D properties. 
	**kwargs : dict, optional
		kwargs are used to specify matplotlib specific `Artist` properties to be parsed into pyplot.imshow(...).
		A list of possible properties can be found here:
		https://matplotlib.org/3.3.4/api/_as_gen/matplotlib.axes.Axes.imshow.html#matplotlib.axes.Axes.imshow
	"""

	from .defaults import Params
	import logging as log
	
	from matplotlib.pyplot import subplots
	from numpy import ndarray
	from astropy.io import fits
	from astropy.wcs import WCS, WCSBase
	from astropy import visualization
	

	
	# If no cmap given, revert to defaults
	if cmap is None:
		cmap = Params.img_cmap
	
	# Check keyword arguments
	if 'origin' not in list(kwargs.keys()): kwargs['origin'] = 'lower' # Set origin to lower by default if not already specified.
	
	# Assign default Grid Keyword Arguments
	if grid_kw is None: grid_kw = dict()
	grid_keys = list(grid_kw.keys())
	if 'color' not in grid_keys: grid_kw['color'] = Params.grid_color
	if 'alpha' not in grid_keys: grid_kw['alpha'] = Params.grid_alpha
	if ('linestyle' not in grid_keys and 'ls' not in grid_keys): grid_kw['ls'] = Params.grid_ls
	if ('linewidth' not in grid_keys and 'ls' not in grid_keys): grid_kw['linewidth'] = Params.grid_lw
	
	# Validate slice parameter
	if slice is not None:
		if not isinstance(slice,(int,tuple,range)):
			log.error(f"slice must be given as int, tuple or range. Instead received '{type(slice)}'.")
	
	## Valdiate interval parameter
	if interval is not None:
		if issubclass(type(interval),visualization.BaseInterval): # Is intervals an Astropy Interval object or function?
			pass
		elif isinstance(interval,(ndarray,list,tuple)):
			if len(interval) == 2:
				interval = visualization.ManualInterval(vmin=interval[0],vmax=interval[1]) 
			else:
				log.error(f"Intervals contained {len(interval)} elements. Must contain two elements for vmin and vmax.")
				return None
		elif isinstance(interval, str):
			if interval == 'zscale':
				interval = visualization.ZScaleInterval()
			elif interval == 'minmax':
				interval = visualization.MinMaxInterval()
			elif 'percentile' in interval:
				perc = list(filter(None,stat.split('std'))) # The percentile numbers
				if len(perc) == 0: # No percentile given, assume 95%
					interval = visualization.PercentileInterval(95)
				elif len(perc) == 1: # Percentile was given
					interval = visualization.PercentileInterval(float(perc[0]))
				else:
					raise ValueError(f"Percentile interval must be given in the format interval='percentile[n]', where [n] is the fraction of pixels to be kept.")
		else:
			log.error(f"Interval must either be an Astropy Interval object or tuple-like with two elements. Instead receieved '{type(interval)}'")
			return None

	## Validate stretch parameter
	stretchRef = {'asinh':visualization.AsinhStretch(),
				  'linear':visualization.LinearStretch(),
				  'log':visualization.LogStretch(),
				  'sinh':visualization.SinhStretch(),
				  'sqrt':visualization.SqrtStretch(),
				  'squared':visualization.SquaredStretch()}

	if stretch is not None:
		if issubclass(type(stretch),visualization.BaseStretch) or callable(stretch): # Is stretch an Astropy Stretch object or function?
			pass
		elif isinstance(stretch,str):
			if stretch in stretchRef.keys():
				stretch = stretchRef[stretch] # get the astropy Stretch Object.
			else:
				log.error(f"Stretch '{stretch}' was not recognised as an Astropy Stretch class. Must be one of {', '.join(stretchRef.keys())}.")
				return None
		else:
			log.error(f"Stretch must either be an Astropy Stretch object or callable function. Instead receieved '{type(stretch)}'")
			return None
	else:
		stretch = visualization.LinearStretch() # Assume linear stretch if none given

	## Attempt to read FITS data
	if data is not None:
		if (isinstance(data, fits.hdu.hdulist.HDUList)):
			log.debug('`data` given as: HDU List')
			
			if ext is not None: # The extension was specified
				if (data[ext].header['NAXIS'] > 0 and data[ext].data is not None): # This HDU contains image data
					header = data[ext].header
					img = data[ext].data
				else:
					log.error(f"The '{ext}' extension does not contain image data, 'NAXIS'=0.")
			else: # Find the first valid HDU. If file has extensions, search these before using PrimaryHDU.
				header0 = data[0].header # The header of the Primary HDU
				
				if len(data) > 1 and (('EXTEND' in header0.keys() and header0['EXTEND'] is True) or data[0].data is None): # Check whether hdulist has extensions
					# Find the first HDU (if any) with at least one axis
					for ii in range(1,header0['NEXTEND']+1 if 'NEXTEND' in header0.keys() else len(data)):
						if (data[ii].header['NAXIS'] > 0 and data[ii].data is not None): # This HDU contains image data
							header = data[ii].header
							img = data[ii].data
							break
					else: # Did not find a valid HDU with multiple axes
						raise ValueError("Unable to find a valid HDU, with keyword 'NAXIS' > 0.")
				else:
					if (header0['NAXIS'] > 0): # The Primary HDU contains image data
						header = header0
						img = data[0].data
					else: # Did not find a valid HDU with multiple axes
						raise ValueError("Unable to find a valid HDU, with keyword 'NAXIS' > 0.")
			
		elif (isinstance(data, (fits.hdu.image.PrimaryHDU,fits.hdu.image.ImageHDU,fits.hdu.image.ExtensionHDU))):
			log.debug('`data` given as: Primary/Image/Extension HDU')
			img = data.data
			if header is None:
				header = data.header
			else:
				log.debug(f"Using header specified by user, instead of the header present in specified HDU.")
			
		elif (isinstance(data, (ndarray, list))):
			log.debug('`data` given as: Numpy Array / List')
			img = data
		else:
			raise ValueError("'data' was not given in the correct format. Must be one of: astropy HDUList, PrimaryHDU, ImageHDU, CompImageHDU or numpy/array-like object.")


	# Obtain a World Coordinate System (WCS)
	if wcs is None: # Attempt to create WCS from header object
		if header is not None:
			wcs = WCS(header)
		else:
			log.error("Cannot create valid World Coordinate System as no header or wcs was specified.")
	elif isinstance(wcs,dict): # Extract relevant WCS keywords from dictionary
		wcs = WCS(wcs)
	elif issubclass(type(wcs),WCSBase): # Already a WCS object
		pass
	else:
		raise TypeError(f"The 'wcs' provided must either be an Astropy.wcs.WCS object or dictionary. Instead got {type(wcs)}")
	
	## Slice cube data at specific channel given by `slice`
	if (slice is not None):
		if header is not None and header['NAXIS'] < 3:
			log.warning("Slicing data with less than 3 axes.")
		if (isinstance(slice,int)):
			img = img[slice,:,:]
		elif (isinstance(slice,tuple)):
			img = img[range(slice[0],slice[1]),:,:]
		elif (isinstance(slice,range)):
			img = img[slice,:,:]
	
	# If stretch and/or intervals given instead of norm explicitly
	if norm is None and (interval is not None or stretch is not None): 
		norm = visualization.ImageNormalize(img, interval=interval,stretch=stretch) # Create normalisation from intervals and/or stretch
	
	## Create the figure object
	if fig is None:
		fig, ax = subplots(subplot_kw=dict(projection=wcs, slices=(slice, 'y', 'x') if slice is not None else slice) )
	else:
		ax = fig.add_subplot(projection=wcs)
		
	ax.matshow(img,cmap=cmap,norm=norm,**kwargs)
	
	# Set grid on or off
	ax.coords.grid(grid,**grid_kw)

	# Correctly assign the longitude and latitude axes
	lngax = ax.coords[wcs.wcs.lng]
	latax = ax.coords[wcs.wcs.lat]
	
	# Check if axes need to flipped
	flip_axes = False
	if wcs.wcs.has_cd() is True:
		cdelta = wcs.wcs.cd
		if (abs(cdelta[0][0]) < abs(cdelta[0][1]) and abs(cdelta[1][1]) < abs(cdelta[1][0])):
			flip_axes = True
	
	if flip_axes == True: # if the axes appear to be flipped with respect to the physical image axes.
		for coord, pos in zip([lngax,latax], ['l','b']):
			coord.set_ticks_position(pos)
			coord.set_ticklabel_position(pos)
			coord.set_axislabel_position(pos)

	lngax.set_axislabel(lnglabel)
	latax.set_axislabel(latlabel)
	
	# Set Coordinate tick formatters
	if lngformat is not None: lngax.set_major_formatter(lngformat)
	if latformat is not None: latax.set_major_formatter(latformat)
	
	return ax


####################################
# Scatter plots
####################################
def scatter(x,y,c=None,xlim=None,ylim=None,clim=None,density=False,xinvert=False,yinvert=False,cbar_invert=False,xlog=False,ylog=False,title=None,
            xlabel=None,ylabel=None,clabel=None,label=None,lab_loc=0,ax=None,grid=None,plot_kw={},**kwargs):
    
    """2D pixel-based image plotting function.
    
    Parameters
    ----------
    x : array-like or list
        Position of data points in the x-axis.
    y : array-like or list
        Position of data points in the y-axis.
    c : array-like or list or str, optional
        Value of data points in the z-axis (colour-axis).
    xlim : tuple-like, optional
        Defines the limits of the x-axis, it must contain two elements (lower and higer limits).
    ylim : tuple-like, optional
        Defines the limits of the y-axis, it must contain two elements (lower and higer limits).
    clim : tuple-like, optional
        Defines the limits of the colour-axis, it must contain two elements (lower and higer limits).
        Functions equivalently to the `vmin, vmax` arguments used by `colors.Normalize`. If both are
        given, `clim` takes priority.
    density : bool, optional
        If True, color-codes points by their spatial density to nearby points using a Gaussian
        kernel density estimate. If 'c' also given, 'density' takes precedence. Default: False.
    xinvert : bool, optional
        If True, inverts the x-axis.
    yinvert : bool, optional
        If True, inverts the y-axis.
    cbar_invert : bool, optional
        If True, inverts the direction of the colour bar (not the colour map).
    xlog : bool, optional
        If True, the scale of the x-axis is logarithmic.
    ylog : bool, optional
        If True, the scale of the x-axis is logarithmic.
    title : str, optional
        Sets the title of the plot
    xlabel : str, optional
        Sets the label of the x-axis.
    ylabel : str, optional
        Sets the label of the y-axis.
    clabel : str, optional
        Setting `clabel` triggers the generation of a colourbar with axis label given by its value.
    label : str, optional
        Sets the label for the scatter plot.
    lab_loc : int, optional
        Defines the position of the legend
    ax : pyplot.Axes, optional
        Use the given axes to make the plot, defaults to the current axes.
    grid : boolean, optional
        If not given defaults to the value defined in splotch.Params.
    plot_kw : dict, optional
        Explicit dictionary of kwargs to be parsed to matplotlib scatter function.
        Parameters will be overwritten if also given implicitly as a **kwarg.
    **kwargs : Collection properties, optional
        kwargs are used to specify matplotlib specific properties such as cmap, marker, norm, etc.
        A list of available `Collection` properties can be found here:
        https://matplotlib.org/api/collections_api.html#matplotlib.collections.Collection
    
    Returns
    -------
    paths
        A list of PathCollection objects representing the plotted data.
    """
    
    from numpy import array, dtype, shape, vstack
    from matplotlib.pyplot import scatter, colorbar, legend
    from .base_func import axes_handler,dict_splicer,plot_finalizer
    from scipy.stats import gaussian_kde
    from warnings import warn

    # Handle deprecated variables
    deprecated = {'plabel':'label'}
    for dep in deprecated:
        if dep in kwargs:
            warn(f"'{dep}' will be deprecated in future verions, using '{deprecated[dep]}' instead")
            if (dep=='plabel'): label = kwargs.pop(dep)
    
    if ax is not None:
        old_axes=axes_handler(ax)
    if type(x) is not list or (len(shape(x))==1 and array(x).dtype is not dtype('O')):
        x=[x]
    if type(y) is not list or (len(shape(y))==1 and array(y).dtype is not dtype('O')):
        y=[y]
    L=len(x)
    if type(c) is not list or (len(shape(c))==1 and array(c).dtype is not dtype('O')):
        c=[c]
        if type(c[0]) is str or c[0] is None:
            c=[c[0] for i in range(L)]
    if type(label) is not list:
        label=[label for i in range(L)]
    
    # Combine the `explicit` plot_kw dictionary with the `implicit` **kwargs dictionary
    #plot_par={**plot_kw, **kwargs} # For Python > 3.5
    plot_par=plot_kw.copy()
    plot_par.update(kwargs)
    
    # Insert clim as vmin, vmax into **kwargs dictionary, if given.
    if (clim != None):
        try:
            _=(e for e in clim)
            if (len(clim) == 2):
                plot_par['vmin']=clim[0]
                plot_par['vmax']=clim[1]
            else:
                raise TypeError("`clim` must be of iterable type and have two values only.")
        except (TypeError):
            raise TypeError("`clim` must be of iterable type and have two values only.")
    
    if (density == True):
        if (all([kk is not None for kk in c])):
            warn("Cannot specify both `c` and `density`, ignoring `c`.")
        c=[None]*L
        for i in range(L):
            xy=vstack([x[i],y[i]])
            c[i]=gaussian_kde(xy)(xy) # Calculate the Gaussian kernel density estimate
    
    # Create 'L' number of plot kwarg dictionaries to parse into each scatter call
    plot_par=dict_splicer(plot_par,L,[len(i) for i in x])
    
    paths=[]
    for i in range(L):
        p=scatter(x[i],y[i],c=c[i],label=label[i],**plot_par[i])
        paths.append(p)
    if clabel is not None:
        cbar=colorbar()
        cbar.set_label(clabel)
        if cbar_invert:
            cbar.ax.invert_yaxis()
    if any(label):
        legend(loc=lab_loc)
    plot_finalizer(xlog,ylog,xlim,ylim,title,xlabel,ylabel,xinvert,yinvert,grid)
    if ax is not None:
        old_axes=axes_handler(old_axes)
    
    return paths[0] if len(paths) == 1 else paths

####################################
# Sector plots
####################################
def sector(r,theta,rlim=(0.0,1.0),thetalim=(0.0,360.0),clim=None,rotate=0.0,rlabel="",thetalabel="",clabel=None,label=None,rstep=None,
<<<<<<< HEAD
			thetastep=15.0,rticks='auto',thetaticks='auto',cbar_invert=False,fig=None,plot_kw={},**kwargs):
	
	""" Sector Plot function
	
	Plots a sector plot (a.k.a "pizza plot") based on data with one radial axis and an angular axis
	
	Parameters
	----------
	r : array-like or list
		Radial axis data.
	theta : array-like or list
		Angular axis data (degrees).
	rlim : tuple-like, optional
		The lower and upper limits for the radial axis (degrees).
	thetalim : tuple-like, optional
		The lower and upper limits for the angular axis (degrees).
	clim : tuple-like, optional
		Defines the limits of the colour-axis, it must contain two elements (lower and higer limits).
		Functions equivalently to the `vmin, vmax` arguments used by `colors.Normalize`. If both are
		given, `clim` takes priority.
	rotate : float, optional
		By how many degrees (clockwise) to rotate the entire plot (valid values in [-180, 180]).
	rlabel : str, optional
		Sets the label of the r-axis.
	thetalabel : str, optional
		Sets the label of the theta-axis.
	clabel : str, optional
		Setting `clabel` triggers the generation of a colourbar with axis label given by its value.
	label : str, optional
		Sets the label for the scatter plot.
	rstep : float, optional
		Sets the step size of r ticks.
	thetastep : float, optional, default: 15.0
		Sets the step size of theta ticks (degrees).
	rticks : 'auto', or ticker
		* Not implement *
	thetaticks : 'auto', or ticker
		* Not implement *
	cbar_invert : bool, optional
		If True, inverts the direction of the colour bar (not the colour map).
	fig : pyplot.Figure, optional
		Use the given figure to make the plot, defaults to the current figure.
	plot_kw : dict, optional
		Explicit dictionary of kwargs to be parsed to matplotlib scatter function.
		Parameters will be overwritten if also given implicitly in **kwargs.
	**kwargs : Collection properties, optional
		kwargs are used to specify matplotlib specific properties such as cmap, marker, norm, etc.
		A list of available `Collection` properties can be found here:
		https://matplotlib.org/3.1.0/api/collections_api.html#matplotlib.collections.Collection
	
	Returns
	-------
	ax : The pyplot.Axes object created for the sector plot.
	"""
	
	from matplotlib.transforms import Affine2D
	from matplotlib.projections.polar import PolarAxes
	from matplotlib.pyplot import gcf, colorbar, legend 
	
	from mpl_toolkits.axisartist import floating_axes
	from mpl_toolkits.axisartist.grid_finder import (FixedLocator, MaxNLocator, DictFormatter)
	import mpl_toolkits.axisartist.angle_helper as angle_helper
	
	from numpy import array, linspace, arange, shape, sqrt, floor, round, degrees, radians, pi
	
	if (fig == None):
		fig=gcf()
	
	# rotate a bit for better orientation
	trans_rotate=Affine2D().translate(0.0, 0)
	
	# scale degree to radians
	trans_scale=Affine2D().scale(pi/180.0, 1.)
	trans=trans_rotate + trans_scale + PolarAxes.PolarTransform()
	
	# Get theta ticks
	#if (thetaticks == 'auto'):
	thetaticks=arange(*radians(array(thetalim)-rotate),step=radians(thetastep))
	theta_gridloc=FixedLocator(thetaticks[thetaticks/(2*pi) < 1])
	theta_tickfmtr=DictFormatter(dict(zip(thetaticks,[f"{(round(degrees(tck)+rotate)):g}" for tck in thetaticks])))
	
	#tick_fmtr=DictFormatter(dict(angle_ticks))
	#tick_fmtr=angle_helper.Formatter()
	
	if (rstep == None):
		rstep=0.5
	
	r_gridloc=FixedLocator(arange(rlim[0],rlim[1],step=rstep))
	
	grid=floating_axes.GridHelperCurveLinear(
		PolarAxes.PolarTransform(),
		extremes=(*radians(array(thetalim)-rotate), *rlim),
		grid_locator1=theta_gridloc,
		grid_locator2=r_gridloc,
		tick_formatter1=theta_tickfmtr,
		tick_formatter2=None,
	)
	
	ax=floating_axes.FloatingSubplot(fig, 111, grid_helper=grid)
	fig.add_subplot(ax)
	
	# tick references
	thetadir_ref=['top','right','bottom','left']
	rdir_ref=['bottom','left','top','right']
	
	# adjust axes directions
	ax.axis["left"].set_axis_direction('bottom') # Radius axis (displayed)
	ax.axis["right"].set_axis_direction('top') # Radius axis (hidden)
	ax.axis["top"].set_axis_direction('bottom') # Theta axis (outer)
	ax.axis["bottom"].set_axis_direction('top') # Theta axis (inner)
	
	# Top theta axis
	ax.axis["top"].toggle(ticklabels=True, label=True)
	ax.axis["top"].major_ticklabels.set_axis_direction(thetadir_ref[(int(rotate)//90)%4])
	ax.axis["top"].label.set_axis_direction(thetadir_ref[(int(rotate)//90)%4])
	
	# Bottom theta axis
	ax.axis["bottom"].set_visible(False if rlim[0] < (rlim[1]-rlim[0])/3 else True)
	ax.axis["bottom"].major_ticklabels.set_axis_direction(thetadir_ref[(int(rotate)//90+2)%4])
	
	# Visible radius axis	
	ax.axis["left"].major_ticklabels.set_axis_direction(rdir_ref[(int(rotate)//90)%4])
	ax.axis["left"].label.set_axis_direction(rdir_ref[(int(rotate)//90)%4])
	
	# Labels
	ax.axis["left"].label.set_text(rlabel)
	ax.axis["top"].label.set_text(thetalabel)
	
	# create a parasite axes whose transData in RA, cz
	sector_ax=ax.get_aux_axes(trans)
	
	# This has a side effect that the patch is drawn twice, and possibly over some other
	# artists. So, we decrease the zorder a bit to prevent this. 
	sector_ax.patch=ax.patch  
	sector_ax.patch.zorder=0.9
	
	
	L=shape(theta)[0] if len(shape(theta)) > 1 else 1
	plot_par=plot_kw.copy()
	plot_par.update(kwargs)
	
	# Insert clim as vmin, vmax into **kwargs dictionary, if given.
	if (clim != None):
		try:
			_=(e for e in clim)
			if (len(clim) == 2):
				plot_par['vmin']=clim[0]
				plot_par['vmax']=clim[1]
			else:
				raise TypeError("`clim` must be of iterable type and have two values only.")
		except (TypeError):
			raise TypeError("`clim` must be of iterable type and have two values only.")
	
	# Create 'L' number of plot kwarg dictionaries to parse into each plot call
	#plot_par=dict_splicer(plot_par,L,[1]*L)
	
	if (L == 1):
		sctr=sector_ax.scatter(theta-rotate, r, label=label, **plot_par)
	else:
		for ii in range(L):
			sctr=sector_ax.scatter(theta[ii]-rotate, r[ii], label=label[ii],**plot_par[ii])
	
	if clabel is not None:
		cbar=colorbar(sctr)
		cbar.set_label(clabel)
		if cbar_invert:
			cbar.ax.invert_yaxis()
	
	return sector_ax
=======
            thetastep=15.0,rticks='auto',thetaticks='auto',cbar_invert=False,fig=None,plot_kw={},**kwargs):
    
    """ Sector Plot function
    
    Plots a sector plot (a.k.a "pizza plot") based on data with one radial axis and an angular axis
    
    Parameters
    ----------
    r : array-like or list
        Radial axis data.
    theta : array-like or list
        Angular axis data (degrees).
    rlim : tuple-like, optional
        The lower and upper limits for the radial axis (degrees).
    thetalim : tuple-like, optional
        The lower and upper limits for the angular axis (degrees).
    clim : tuple-like, optional
        Defines the limits of the colour-axis, it must contain two elements (lower and higer limits).
        Functions equivalently to the `vmin, vmax` arguments used by `colors.Normalize`. If both are
        given, `clim` takes priority.
    rotate : float, optional
        By how many degrees (clockwise) to rotate the entire plot (valid values in [-180, 180]).
    rlabel : str, optional
        Sets the label of the r-axis.
    thetalabel : str, optional
        Sets the label of the theta-axis.
    clabel : str, optional
        Setting `clabel` triggers the generation of a colourbar with axis label given by its value.
    label : str, optional
        Sets the label for the scatter plot.
    rstep : float, optional
        Sets the step size of r ticks.
    thetastep : float, optional, default: 15.0
        Sets the step size of theta ticks (degrees).
    rticks : 'auto', or ticker
        * Not implement *
    thetaticks : 'auto', or ticker
        * Not implement *
    cbar_invert : bool, optional
        If True, inverts the direction of the colour bar (not the colour map).
    fig : pyplot.Figure, optional
        Use the given figure to make the plot, defaults to the current figure.
    plot_kw : dict, optional
        Explicit dictionary of kwargs to be parsed to matplotlib scatter function.
        Parameters will be overwritten if also given implicitly in **kwargs.
    **kwargs : Collection properties, optional
        kwargs are used to specify matplotlib specific properties such as cmap, marker, norm, etc.
        A list of available `Collection` properties can be found here:
        https://matplotlib.org/3.1.0/api/collections_api.html#matplotlib.collections.Collection
    
    Returns
    -------
    ax : The pyplot.Axes object created for the sector plot.
    """
    
    from matplotlib.transforms import Affine2D
    from matplotlib.projections.polar import PolarAxes
    from matplotlib.pyplot import gcf, colorbar, legend 
    
    from mpl_toolkits.axisartist import floating_axes
    from mpl_toolkits.axisartist.grid_finder import (FixedLocator, MaxNLocator, DictFormatter)
    import mpl_toolkits.axisartist.angle_helper as angle_helper
    
    from numpy import array, linspace, arange, shape, sqrt, floor, round, degrees, radians, pi
    
    if (fig == None):
        fig=gcf()
    
    # rotate a bit for better orientation
    trans_rotate=Affine2D().translate(0.0, 0)
    
    # scale degree to radians
    trans_scale=Affine2D().scale(pi/180.0, 1.)
    trans=trans_rotate + trans_scale + PolarAxes.PolarTransform()
    
    # Get theta ticks
    #if (thetaticks == 'auto'):
    thetaticks=arange(*radians(array(thetalim)-rotate),step=radians(thetastep))
    theta_gridloc=FixedLocator(thetaticks[thetaticks/(2*pi) < 1])
    theta_tickfmtr=DictFormatter(dict(zip(thetaticks,[f"{(round(degrees(tck)+rotate)):g}" for tck in thetaticks])))
    
    #tick_fmtr=DictFormatter(dict(angle_ticks))
    #tick_fmtr=angle_helper.Formatter()
    
    if (rstep == None):
        rstep=0.5
    
    r_gridloc=FixedLocator(arange(rlim[0],rlim[1],step=rstep))
    
    grid=floating_axes.GridHelperCurveLinear(
        PolarAxes.PolarTransform(),
        extremes=(*radians(array(thetalim)-rotate), *rlim),
        grid_locator1=theta_gridloc,
        grid_locator2=r_gridloc,
        tick_formatter1=theta_tickfmtr,
        tick_formatter2=None,
    )
    
    ax=floating_axes.FloatingSubplot(fig, 111, grid_helper=grid)
    fig.add_subplot(ax)
    
    # tick references
    thetadir_ref=['top','right','bottom','left']
    rdir_ref=['bottom','left','top','right']
    
    # adjust axes directions
    ax.axis["left"].set_axis_direction('bottom') # Radius axis (displayed)
    ax.axis["right"].set_axis_direction('top') # Radius axis (hidden)
    ax.axis["top"].set_axis_direction('bottom') # Theta axis (outer)
    ax.axis["bottom"].set_axis_direction('top') # Theta axis (inner)
    
    # Top theta axis
    ax.axis["top"].toggle(ticklabels=True, label=True)
    ax.axis["top"].major_ticklabels.set_axis_direction(thetadir_ref[(int(rotate)//90)%4])
    ax.axis["top"].label.set_axis_direction(thetadir_ref[(int(rotate)//90)%4])
    
    # Bottom theta axis
    ax.axis["bottom"].set_visible(False if rlim[0] < (rlim[1]-rlim[0])/3 else True)
    ax.axis["bottom"].major_ticklabels.set_axis_direction(thetadir_ref[(int(rotate)//90+2)%4])
    
    # Visible radius axis    
    ax.axis["left"].major_ticklabels.set_axis_direction(rdir_ref[(int(rotate)//90)%4])
    ax.axis["left"].label.set_axis_direction(rdir_ref[(int(rotate)//90)%4])
    
    # Labels
    ax.axis["left"].label.set_text(rlabel)
    ax.axis["top"].label.set_text(thetalabel)
    
    # create a parasite axes whose transData in RA, cz
    sector_ax=ax.get_aux_axes(trans)
    
    # This has a side effect that the patch is drawn twice, and possibly over some other
    # artists. So, we decrease the zorder a bit to prevent this. 
    sector_ax.patch=ax.patch  
    sector_ax.patch.zorder=0.9
    
    
    L=shape(theta)[0] if len(shape(theta)) > 1 else 1
    plot_par=plot_kw.copy()
    plot_par.update(kwargs)
    
    # Insert clim as vmin, vmax into **kwargs dictionary, if given.
    if (clim != None):
        try:
            _=(e for e in clim)
            if (len(clim) == 2):
                plot_par['vmin']=clim[0]
                plot_par['vmax']=clim[1]
            else:
                raise TypeError("`clim` must be of iterable type and have two values only.")
        except (TypeError):
            raise TypeError("`clim` must be of iterable type and have two values only.")
    
    # Create 'L' number of plot kwarg dictionaries to parse into each plot call
    #plot_par=dict_splicer(plot_par,L,[1]*L)
    
    if (L == 1):
        sctr=sector_ax.scatter(theta-rotate, r, label=label, **plot_par)
    else:
        for ii in range(L):
            sctr=sector_ax.scatter(theta[ii]-rotate, r[ii], label=label[ii],**plot_par[ii])
    
    if clabel is not None:
        cbar=colorbar(sctr)
        cbar.set_label(clabel)
        if cbar_invert:
            cbar.ax.invert_yaxis()
    
    return sector_ax
>>>>>>> d9e5a69e

####################################
# Statistics bands
####################################
def statband(x,y,bin_type=None,bins=None,stat_mid='mean',stat_low='std',stat_high='std',from_mid=None,line=False,xlim=None,ylim=None,
                xinvert=False,yinvert=False,xlog=False,ylog=None,title=None,xlabel=None,ylabel=None,
                label=None,lab_loc=0,ax=None,grid=None,line_kw={},band_kw={},**kwargs):
    
    """Statistics line and band plotting function.
    
    Parameters
    ----------
    x : array-like or list
        If list it is assumed that each elemement is array-like.
    y : array-like or list
        If list it is assumed that each elemement is array-like.
    bin_type : {'number','width','edges','equal'}, optional
        Defines how is understood the value given in bins: 'number' for the desired number of bins, 'width' for the width
        of the bins, 'edges' for the edges of bins, and 'equal' for making bins with equal number of elements (or as close
        as possible). If not given it is inferred from the data type of bins: 'number' if int, 'width' if float and 'edges'
        if ndarray.
    bins : int, float, array-like or list, optional
        Gives the values for the bins, according to bin_type.
    stat_mid : str, int, float or function, optional
        Defines how to calculate the midpoint of the statistics band. When passing a string it must be either one of the options
        for scipy.stats.binned_statistic(), i.e. 'mean', 'std', 'median', 'count', 'sum', 'min', 'max' or a user-defined function.
        If given as an integer or float, the number represents the value for the percentile to calculate in each bin.
        A function can be given which takes (only) a 1D array of values and returns a numerical statistic.
    stat_low / stat_high : str, int, float or function, optional
        Defines how to calculate the lower/upper limits for the statistic band. Can be given as one of the recognised strings above or as
        a string combining 'std' with a number, i.e. '[n]std', where [n] is the number of standard deviations away from the line of `stat_mid`.
        Can also be given as a number (integer or float) or function as described for stat_mid.
    from_mid : boolean, optional
        If True, the lower/upper bounds of the band are determined as the separation from the stat_mid line: i.e. stat_mid +/- stat_[low/high],
        otherwise, they are set to the values returned by stat_[low/high]. Defaults to True if stat_[low/high] are standard deviations.
    line : boolean, optional
        If True, draw a line that follows the statistic defined in line_stat.
    xlim : tuple-like, optional
        Defines the limits of the x-axis, it must contain two elements (lower and higer limits).
    ylim : tuple-like, optional
        Defines the limits of the y-axis, it must contain two elements (lower and higer limits).
    xinvert : bool or list, optional
        If True, inverts the x-axis.
    yinvert : bool or list, optional
        If True, inverts the y-axis.
    xlog : bool or list, optional
        If True, the scale of the x-axis is logarithmic.
    ylog : bool or list, optional
        If True, the scale of the x-axis is logarithmic.
    title : str, optional
        Sets the title of the plot
    xlabel : str, optional
        Sets the label of the x-axis.
    ylabel : str, optional
        Sets the label of the y-axis.
    label : str, optional
        Sets the label for the plot.
    lab_loc : int, optional
        Defines the position of the legend
    ax : pyplot.Axes, optional
        Use the given axes to make the plot, defaults to the current axes.
    grid : boolean, optional
        If not given defaults to the value defined in splotch.Params.
    plot_kw : dict, optional
        Passes the given dictionary as a kwarg to the plotting function. Valid kwargs are Line2D properties.
    **kwargs: Line2D properties, optional
        kwargs are used to specify matplotlib specific properties such as linecolor, linewidth, antialiasing, etc.
        A list of available `Line2D` properties can be found here: 
        https://matplotlib.org/3.1.0/api/_as_gen/matplotlib.lines.Line2D.html#matplotlib.lines.Line2D
    
    Returns
    -------
    None
    """
    
    from splotch.base_func import axes_handler,bin_axis,plot_finalizer
    
    import numpy as np
    from numbers import Number
    import scipy.stats as stats
    from numpy import percentile
    from functools import partial
    import matplotlib.colors as clr
    import matplotlib.pyplot as plt
    from matplotlib.pyplot import gca
    from warnings import warn

<<<<<<< HEAD
	if ax is not None:
		old_axes=axes_handler(ax)
	else:
		ax=gca()
		old_axes=ax
	if ylog is None:
		from splotch.defaults import Params
		ylog=Params.hist1D_yaxis_log
	if bins is None:
		bins=int((len(x))**0.4)
	if 'linewidth' not in band_kw.keys():
		band_kw['linewidth']=0
	if 'alpha' not in band_kw.keys():
		band_kw['alpha']=0.4
	
	# Combine the `explicit` plot_kw dictionary with the `implicit` **kwargs dictionary
	#band_par={**plot_kw, **kwargs} # For Python > 3.5
	band_kw.update(kwargs)
	
	# Check stat_low/stat_high arguments
	band_stat=np.array([None,None])
	band_multi=np.ones(2)
	for i, stat in enumerate([stat_low,stat_high]): # loop over low/high statistic
		if isinstance(stat,Number): # stat given as a percentile number
			band_stat[i] = partial(percentile,q=stat) # Set as the percentile function with kwargs fixed.
		elif callable(stat): # stat given as a function
			band_stat[i] = stat
		elif isinstance(stat,str) and 'std' in stat: # stat given as a string with 'std'
			band_stat[i] = 'std'
			multi = list(filter(None,stat.split('std'))) # The multiplier for std, if any.
			if len(multi) == 0: # No multiplier given
				band_multi[i] = 1.0
			elif len(multi) == 1: # Multiplier was given
				band_multi[i] = float(multi[0])
			else: 
				raise ValueError(f"Statistic '{stat}' not valid. Should be given as '[n]std', where [n] is a number.")
		else:
			raise ValueError(f"Statistic of type '{type(stat)}' was not recognised. Must be either a Number, function or string in the format '[n]std'.")
	
	# Check stat_mid argument
	if isinstance(stat_mid,Number):
		stat_mid=partial(percentile,q=stat_mid)
=======
    if ax is not None:
        old_axes=axes_handler(ax)
    else:
        ax=gca()
        old_axes=ax
    if ylog is None:
        from splotch.defaults import Params
        ylog=Params.hist1D_yaxis_log
    if bins is None:
        bins=int((len(x))**0.4)
    if 'linewidth' not in band_kw.keys():
        band_kw['linewidth']=0
    if 'alpha' not in band_kw.keys():
        band_kw['alpha']=0.4
    
    # Combine the `explicit` plot_kw dictionary with the `implicit` **kwargs dictionary
    #band_par={**plot_kw, **kwargs} # For Python > 3.5
    band_kw.update(kwargs)
    
    # Check stat_low/stat_high arguments
    band_stat=np.array([None,None])
    band_multi=np.ones(2)
    for i, stat in enumerate([stat_low,stat_high]): # loop over low/high statistic
        if isinstance(stat,Number): # stat given as a percentile number
            band_stat[i] = partial(percentile,q=stat) # Set as the percentile function with kwargs fixed.
        elif callable(stat): # stat given as a function
            band_stat[i] = stat
        elif isinstance(stat,str) and 'std' in stat: # stat given as a string with 'std'
            band_stat[i] = 'std'
            multi = list(filter(None,stat.split('std'))) # The multiplier for std, if any.
            if len(multi) == 0: # No multiplier given
                band_multi[i] = 1.0
            elif len(multi) == 1: # Multiplier was given
                band_multi[i] = multi[0]
            else: 
                raise ValueError(f"Statistic '{stat}' not valid. Should be given as '[n]std', where [n] is a number.")
        else:
            raise ValueError(f"Statistic of type '{type(stat)}' was not recognised. Must be either a Number, function or string in the format '[n]std'.")
    
    # Check stat_mid argument
    if isinstance(stat_mid,Number):
        stat_mid=partial(percentile,q=stat_mid)
>>>>>>> d9e5a69e

    # Assign 'from_mid' if not explicitly set
    if from_mid is None:
        if (band_stat[0] in ['std',np.std,np.nanstd] and (band_stat[1] in ['std',np.std,np.nanstd])): # Band stats a type of standard deviation
            from_mid = True
        else:
            from_mid = False
    
    temp_x,bins_hist,bins_plot=bin_axis(x,bin_type,bins,log=xlog)
    temp_y=stats.binned_statistic(temp_x,y,statistic=stat_mid,bins=bins_hist)[0]
    if band_stat[0]==band_stat[1]:
        band_low,band_high=[stats.binned_statistic(temp_x,y,statistic=band_stat[0],bins=bins_hist)[0]]*2
    else:
        band_low=stats.binned_statistic(temp_x,y,statistic=band_stat[0],bins=bins_hist)[0]
        band_high=stats.binned_statistic(temp_x,y,statistic=band_stat[1],bins=bins_hist)[0]

    if from_mid == True: # Band intervals should be taken as the difference from the mid line
        band_low  = temp_y-band_multi[0]*band_low
        band_high = temp_y+band_multi[1]*band_high
    
    if ylog:
        temp_y=np.where(temp_y==0,np.nan,temp_y)

    x=stats.binned_statistic(temp_x,x,statistic=stat_mid,bins=bins_hist)[0]
    y=temp_y
    
    plt.fill_between(x,band_low,band_high,label=label,**band_kw)

    if line:
        plt.plot(x,y,**line_kw)
    if label is not None:
        plt.legend(loc=lab_loc)
    
    plot_finalizer(xlog,ylog,xlim,ylim,title,xlabel,ylabel,xinvert,yinvert,grid)
    if ax is not None:
        old_axes=axes_handler(old_axes)

####################################
# Statistics bars
####################################
def statbar(x,y,bin_type=None,bins=None,stat_cen='mean',bar_x=True,stat_y='std',line=False,xlim=None,ylim=None,
                xinvert=False,yinvert=False,xlog=False,ylog=None,title=None,xlabel=None,ylabel=None,
                label=None,lab_loc=0,ax=None,grid=None,plot_kw={},**kwargs):
    
    """Statistics line and bar plotting function.
    
    Parameters
    ----------
    x : array-like or list
        If list it is assumed that each elemement is array-like.
    y : array-like or list
        If list it is assumed that each elemement is array-like.
    bin_type : {'number','width','edges','equal'}, optional
        Defines how is understood the value given in bins: 'number' for the desired number of bins, 'width' for the width
        of the bins, 'edges' for the edges of bins, and 'equal' for making bins with equal number of elements (or as close
        as possible). If not given it is inferred from the data type of bins: 'number' if int, 'width' if float and 'edges'
        if ndarray.
    bins : int, float, array-like or list, optional
        Gives the values for the bins, according to bin_type.
    stat_cen : str, int, float, function, or 2-element array-like of any of the previous type, optional
        Defines how to calculate the position of centre of each errorbar. When passing an integer or float is
        interpreted as being the percentile for the limit. When passing a function it must have the input and
        ouput characteristics required by scipy.stats.binned_statistic().
    bar_x : bool, optional
        If False turns off the display of the bin widths with bars.
    stat_y : str, int, float, function, or 2-element array-like of any of the previous type, optional
        Defines how to calculate the y error bars. When passing a string it must be either one of the options
        for scipy.stats.binned_statistic(), or a string that combines 'std' with a number (e.g., '2.2std'), where to number is
        interpreted as the number of standard deviations that the limit must cover. When passing an integer or float is
        interpreted as being the percentile for the limit. When passing a function it must have the input and ouput
        characteristics required by scipy.stats.binned_statistic().
    line : boolean, optional
        If True, draw a line that follows the statistic defined in line_stat.
    xlim : tuple-like, optional
        Defines the limits of the x-axis, it must contain two elements (lower and higer limits).
    ylim : tuple-like, optional
        Defines the limits of the y-axis, it must contain two elements (lower and higer limits).
    xinvert : bool or list, optional
        If True, inverts the x-axis.
    yinvert : bool or list, optional
        If True, inverts the y-axis.
    xlog : bool or list, optional
        If True, the scale of the x-axis is logarithmic.
    ylog : bool or list, optional
        If True, the scale of the x-axis is logarithmic.
    title : str, optional
        Sets the title of the plot
    xlabel : str, optional
        Sets the label of the x-axis.
    ylabel : str, optional
        Sets the label of the y-axis.
    label : str, optional
        Sets the label for the plot.
    lab_loc : int, optional
        Defines the position of the legend
    ax : pyplot.Axes, optional
        Use the given axes to make the plot, defaults to the current axes.
    grid : boolean, optional
        If not given defaults to the value defined in splotch.Params.
    plot_kw : dict, optional
        Passes the given dictionary as a kwarg to the plotting function. Valid kwargs are Line2D properties.
    **kwargs: Line2D properties, optional
        kwargs are used to specify matplotlib specific properties such as linecolor, linewidth, antialiasing, etc.
        A list of available `Line2D` properties can be found here: 
        https://matplotlib.org/3.1.0/api/_as_gen/matplotlib.lines.Line2D.html#matplotlib.lines.Line2D
    
    Returns
    -------
    None
    """
    
    from splotch.base_func import axes_handler,bin_axis,plot_finalizer
    
    import numpy as np
    from numbers import Number
    import scipy.stats as stats
    from numpy import percentile
    from functools import partial
    import matplotlib.colors as clr
    import matplotlib.pyplot as plt
    from matplotlib.pyplot import gca, errorbar, rcParams
    from warnings import warn
    
    if ax is not None:
        old_axes=axes_handler(ax)
    else:
        ax=gca()
        old_axes=ax
    if ylog is None:
        from splotch.defaults import Params
        ylog=Params.hist1D_yaxis_log
    if bins is None:
        bins=int((len(x))**0.4)
    
    if type(stat_y)!=str:
        try:
            iter(stat_y)
        except TypeError:
            stat_y=[stat_y,stat_y]
    else:
        stat_y=[stat_y,stat_y]
    
    # Combine the `explicit` plot_kw dictionary with the `implicit` **kwargs dictionary
    #plot_par={**plot_kw, **kwargs} # For Python > 3.5
    plot_par=plot_kw.copy()
    plot_par.update(kwargs)
    if 'linewidth' not in plot_par.keys():
        plot_par['linewidth']=0
    if 'elinewidth' not in plot_par.keys():
        plot_par['elinewidth']=rcParams['lines.linewidth']
    
    bar_multi=np.ones(2)
    for i in range(len(stat_y)):
        if isinstance(stat_y[i],Number):
            stat_y[i]=partial(percentile,q=stat_y[i])
        elif 'std' in stat_y[i] and len(stat_y[i].replace('std',''))>0:
            bar_multi[i]=float(stat_y[i].replace('std',''))
            stat_y[i]='std'
    
    if isinstance(stat_cen,Number):
        stat_cen=partial(percentile,q=stat_cen)
    
    temp_x,bins_hist,bins_plot=bin_axis(x,bin_type,bins,log=xlog)
    temp_y=stats.binned_statistic(temp_x,y,statistic=stat_cen,bins=bins_hist)[0]
    if stat_y[0]==stat_y[1]:
        bar_low,bar_high=[stats.binned_statistic(temp_x,y,statistic=stat_y[0],bins=bins_hist)[0]]*2
    else:
        bar_low=stats.binned_statistic(temp_x,y,statistic=stat_y[0],bins=bins_hist)[0]
        bar_high=stats.binned_statistic(temp_x,y,statistic=stat_y[1],bins=bins_hist)[0]
    if stat_y[0]=='std':
        bar_low=bar_multi[0]*bar_low
    else:
        bar_low=temp_y-bar_low
    if stat_y[0]=='std':
        bar_high=bar_multi[0]*bar_high
    else:
        bar_high-=temp_y
    if ylog:
        temp_y=np.where(temp_y==0,np.nan,temp_y)
    x=stats.binned_statistic(temp_x,x,statistic=stat_cen,bins=bins_hist)[0]
    y=temp_y
    if bar_x:
        bar_x=[x-bins_plot[:-1],bins_plot[1:]-x]
    
    if bar_x:
        errorbar(x,y,xerr=bar_x,yerr=[bar_low,bar_high],**plot_par)
    else:
        errorbar(x,y,yerr=[bar_low,bar_high],**plot_par)
    if label is not None:
        plt.legend(loc=lab_loc)
    
    plot_finalizer(xlog,ylog,xlim,ylim,title,xlabel,ylabel,xinvert,yinvert,grid)
    if ax is not None:
        old_axes=axes_handler(old_axes)<|MERGE_RESOLUTION|>--- conflicted
+++ resolved
@@ -970,97 +970,6 @@
 ####################################
 # Image from 2D array
 ####################################
-<<<<<<< HEAD
-def image(im,x=None,y=None,xlim=None,ylim=None,clim=[None,None],cmin=0,xinvert=False,yinvert=False,cbar_invert=False,clog=None,
-		title=None,xlabel=None,ylabel=None,clabel=None,lab_loc=0,ax=None,grid=None,plot_kw={},**kwargs):
-	
-	"""2D pixel-based image plotting function.
-	
-	Parameters
-	----------
-	im : array-like
-		Value for each pixel in an x-y 2D array, where the first dimension is the x-position and the
-		second is the y-position.
-	x : array-like, optional
-		Position of data points in the x axis.
-	y : array-like, optional
-		Position of data points in the y axis.
-	xlim : tuple-like, optional
-		Defines the limits of the x-axis, it must contain two elements (lower and higer limits).
-	ylim : tuple-like, optional
-		Defines the limits of the y-axis, it must contain two elements (lower and higer limits).
-	clim : list, optional
-		Defines the limits of the colour map ranges, it must contain two elements (lower and higer limits).
-	clog : bool, optional
-		If True, the colour map is changed from linear to logarithmic.
-	xinvert : bool, optional
-		If True, inverts the x-axis.
-	yinvert : bool, optional
-		If True, inverts the y-axis.
-	cbar_invert : bool, optional
-		If True, inverts the direction of the colour bar (not the colour map).
-	title : str, optional
-		Sets the title of the plot
-	xlabel : str, optional
-		Sets the label of the x-axis.
-	ylabel : str, optional
-		Sets the label of the y-axis.
-	clabel : str, optional
-		Setting `clabel` triggers the generation of a colourbar with axis label given by its value.
-	lab_loc : int, optional
-		Defines the position of the legend
-	ax : pyplot.Axes, optional
-		Use the given axes to make the plot, defaults to the current axes.
-	grid : boolean, optional
-		If not given defaults to the value defined in splotch.Params.
-	plot_kw : dict, optional
-		Explicit dictionary of kwargs to be parsed to matplotlib pcolormesh function.
-		Parameters will be overwritten if also given implicitly as a **kwarg.
-	**kwargs : pcolormesh properties, optional
-		kwargs are used to specify matplotlib specific properties such as `cmap`, `marker`, `norm`, etc.
-		A list of available `pcolormesh` properties can be found here:
-		https://matplotlib.org/api/_as_gen/matplotlib.pyplot.pcolormesh.html
-	
-	Returns
-	-------
-	None
-	"""
-	
-	from numpy import arange, meshgrid
-	from matplotlib.colors import LogNorm
-	from matplotlib.pyplot import pcolormesh, colorbar
-	from .base_func import axes_handler,plot_finalizer
-	
-	if ax is not None:
-		old_axes=axes_handler(ax)
-	if x is None:
-		x=arange(len(im[:,0])+1)
-	if y is None:
-		y=arange(len(im[0,:])+1)
-	if clog is None:
-		from .defaults import Params
-		clog=Params.img_caxis_log
-	
-	X, Y=meshgrid(x, y)
-	
-	# Combine the `explicit` plot_kw dictionary with the `implicit` **kwargs dictionary
-	#plot_par={**plot_kw, **kwargs} # For Python > 3.5
-	plot_par=plot_kw.copy()
-	plot_par.update(kwargs) 
-	
-	if clog:
-		pcolormesh(X,Y,im.T,norm=LogNorm(vmin=clim[0],vmax=clim[1],clip=True),**plot_par)
-	else:
-		pcolormesh(X,Y,im.T,vmin=clim[0],vmax=clim[1],**plot_par)
-	if clabel is not None:
-		cbar=colorbar()
-		cbar.set_label(clabel)
-		if cbar_invert:
-			cbar.ax.invert_yaxis()
-	plot_finalizer(False,False,xlim,ylim,title,xlabel,ylabel,xinvert,yinvert,grid)
-	if ax is not None:
-		old_axes=axes_handler(old_axes)
-=======
 def img(im,x=None,y=None,xlim=None,ylim=None,clim=[None,None],cmin=0,xinvert=False,yinvert=False,cbar_invert=False,clog=None,
         title=None,xlabel=None,ylabel=None,clabel=None,lab_loc=0,ax=None,grid=None,plot_kw={},**kwargs):
     
@@ -1150,7 +1059,6 @@
     plot_finalizer(False,False,xlim,ylim,title,xlabel,ylabel,xinvert,yinvert,grid)
     if ax is not None:
         old_axes=axes_handler(old_axes)
->>>>>>> d9e5a69e
 
 ####################################
 # Image from 2D array
@@ -1584,177 +1492,6 @@
 # Sector plots
 ####################################
 def sector(r,theta,rlim=(0.0,1.0),thetalim=(0.0,360.0),clim=None,rotate=0.0,rlabel="",thetalabel="",clabel=None,label=None,rstep=None,
-<<<<<<< HEAD
-			thetastep=15.0,rticks='auto',thetaticks='auto',cbar_invert=False,fig=None,plot_kw={},**kwargs):
-	
-	""" Sector Plot function
-	
-	Plots a sector plot (a.k.a "pizza plot") based on data with one radial axis and an angular axis
-	
-	Parameters
-	----------
-	r : array-like or list
-		Radial axis data.
-	theta : array-like or list
-		Angular axis data (degrees).
-	rlim : tuple-like, optional
-		The lower and upper limits for the radial axis (degrees).
-	thetalim : tuple-like, optional
-		The lower and upper limits for the angular axis (degrees).
-	clim : tuple-like, optional
-		Defines the limits of the colour-axis, it must contain two elements (lower and higer limits).
-		Functions equivalently to the `vmin, vmax` arguments used by `colors.Normalize`. If both are
-		given, `clim` takes priority.
-	rotate : float, optional
-		By how many degrees (clockwise) to rotate the entire plot (valid values in [-180, 180]).
-	rlabel : str, optional
-		Sets the label of the r-axis.
-	thetalabel : str, optional
-		Sets the label of the theta-axis.
-	clabel : str, optional
-		Setting `clabel` triggers the generation of a colourbar with axis label given by its value.
-	label : str, optional
-		Sets the label for the scatter plot.
-	rstep : float, optional
-		Sets the step size of r ticks.
-	thetastep : float, optional, default: 15.0
-		Sets the step size of theta ticks (degrees).
-	rticks : 'auto', or ticker
-		* Not implement *
-	thetaticks : 'auto', or ticker
-		* Not implement *
-	cbar_invert : bool, optional
-		If True, inverts the direction of the colour bar (not the colour map).
-	fig : pyplot.Figure, optional
-		Use the given figure to make the plot, defaults to the current figure.
-	plot_kw : dict, optional
-		Explicit dictionary of kwargs to be parsed to matplotlib scatter function.
-		Parameters will be overwritten if also given implicitly in **kwargs.
-	**kwargs : Collection properties, optional
-		kwargs are used to specify matplotlib specific properties such as cmap, marker, norm, etc.
-		A list of available `Collection` properties can be found here:
-		https://matplotlib.org/3.1.0/api/collections_api.html#matplotlib.collections.Collection
-	
-	Returns
-	-------
-	ax : The pyplot.Axes object created for the sector plot.
-	"""
-	
-	from matplotlib.transforms import Affine2D
-	from matplotlib.projections.polar import PolarAxes
-	from matplotlib.pyplot import gcf, colorbar, legend 
-	
-	from mpl_toolkits.axisartist import floating_axes
-	from mpl_toolkits.axisartist.grid_finder import (FixedLocator, MaxNLocator, DictFormatter)
-	import mpl_toolkits.axisartist.angle_helper as angle_helper
-	
-	from numpy import array, linspace, arange, shape, sqrt, floor, round, degrees, radians, pi
-	
-	if (fig == None):
-		fig=gcf()
-	
-	# rotate a bit for better orientation
-	trans_rotate=Affine2D().translate(0.0, 0)
-	
-	# scale degree to radians
-	trans_scale=Affine2D().scale(pi/180.0, 1.)
-	trans=trans_rotate + trans_scale + PolarAxes.PolarTransform()
-	
-	# Get theta ticks
-	#if (thetaticks == 'auto'):
-	thetaticks=arange(*radians(array(thetalim)-rotate),step=radians(thetastep))
-	theta_gridloc=FixedLocator(thetaticks[thetaticks/(2*pi) < 1])
-	theta_tickfmtr=DictFormatter(dict(zip(thetaticks,[f"{(round(degrees(tck)+rotate)):g}" for tck in thetaticks])))
-	
-	#tick_fmtr=DictFormatter(dict(angle_ticks))
-	#tick_fmtr=angle_helper.Formatter()
-	
-	if (rstep == None):
-		rstep=0.5
-	
-	r_gridloc=FixedLocator(arange(rlim[0],rlim[1],step=rstep))
-	
-	grid=floating_axes.GridHelperCurveLinear(
-		PolarAxes.PolarTransform(),
-		extremes=(*radians(array(thetalim)-rotate), *rlim),
-		grid_locator1=theta_gridloc,
-		grid_locator2=r_gridloc,
-		tick_formatter1=theta_tickfmtr,
-		tick_formatter2=None,
-	)
-	
-	ax=floating_axes.FloatingSubplot(fig, 111, grid_helper=grid)
-	fig.add_subplot(ax)
-	
-	# tick references
-	thetadir_ref=['top','right','bottom','left']
-	rdir_ref=['bottom','left','top','right']
-	
-	# adjust axes directions
-	ax.axis["left"].set_axis_direction('bottom') # Radius axis (displayed)
-	ax.axis["right"].set_axis_direction('top') # Radius axis (hidden)
-	ax.axis["top"].set_axis_direction('bottom') # Theta axis (outer)
-	ax.axis["bottom"].set_axis_direction('top') # Theta axis (inner)
-	
-	# Top theta axis
-	ax.axis["top"].toggle(ticklabels=True, label=True)
-	ax.axis["top"].major_ticklabels.set_axis_direction(thetadir_ref[(int(rotate)//90)%4])
-	ax.axis["top"].label.set_axis_direction(thetadir_ref[(int(rotate)//90)%4])
-	
-	# Bottom theta axis
-	ax.axis["bottom"].set_visible(False if rlim[0] < (rlim[1]-rlim[0])/3 else True)
-	ax.axis["bottom"].major_ticklabels.set_axis_direction(thetadir_ref[(int(rotate)//90+2)%4])
-	
-	# Visible radius axis	
-	ax.axis["left"].major_ticklabels.set_axis_direction(rdir_ref[(int(rotate)//90)%4])
-	ax.axis["left"].label.set_axis_direction(rdir_ref[(int(rotate)//90)%4])
-	
-	# Labels
-	ax.axis["left"].label.set_text(rlabel)
-	ax.axis["top"].label.set_text(thetalabel)
-	
-	# create a parasite axes whose transData in RA, cz
-	sector_ax=ax.get_aux_axes(trans)
-	
-	# This has a side effect that the patch is drawn twice, and possibly over some other
-	# artists. So, we decrease the zorder a bit to prevent this. 
-	sector_ax.patch=ax.patch  
-	sector_ax.patch.zorder=0.9
-	
-	
-	L=shape(theta)[0] if len(shape(theta)) > 1 else 1
-	plot_par=plot_kw.copy()
-	plot_par.update(kwargs)
-	
-	# Insert clim as vmin, vmax into **kwargs dictionary, if given.
-	if (clim != None):
-		try:
-			_=(e for e in clim)
-			if (len(clim) == 2):
-				plot_par['vmin']=clim[0]
-				plot_par['vmax']=clim[1]
-			else:
-				raise TypeError("`clim` must be of iterable type and have two values only.")
-		except (TypeError):
-			raise TypeError("`clim` must be of iterable type and have two values only.")
-	
-	# Create 'L' number of plot kwarg dictionaries to parse into each plot call
-	#plot_par=dict_splicer(plot_par,L,[1]*L)
-	
-	if (L == 1):
-		sctr=sector_ax.scatter(theta-rotate, r, label=label, **plot_par)
-	else:
-		for ii in range(L):
-			sctr=sector_ax.scatter(theta[ii]-rotate, r[ii], label=label[ii],**plot_par[ii])
-	
-	if clabel is not None:
-		cbar=colorbar(sctr)
-		cbar.set_label(clabel)
-		if cbar_invert:
-			cbar.ax.invert_yaxis()
-	
-	return sector_ax
-=======
             thetastep=15.0,rticks='auto',thetaticks='auto',cbar_invert=False,fig=None,plot_kw={},**kwargs):
     
     """ Sector Plot function
@@ -1924,7 +1661,6 @@
             cbar.ax.invert_yaxis()
     
     return sector_ax
->>>>>>> d9e5a69e
 
 ####################################
 # Statistics bands
@@ -2012,50 +1748,6 @@
     from matplotlib.pyplot import gca
     from warnings import warn
 
-<<<<<<< HEAD
-	if ax is not None:
-		old_axes=axes_handler(ax)
-	else:
-		ax=gca()
-		old_axes=ax
-	if ylog is None:
-		from splotch.defaults import Params
-		ylog=Params.hist1D_yaxis_log
-	if bins is None:
-		bins=int((len(x))**0.4)
-	if 'linewidth' not in band_kw.keys():
-		band_kw['linewidth']=0
-	if 'alpha' not in band_kw.keys():
-		band_kw['alpha']=0.4
-	
-	# Combine the `explicit` plot_kw dictionary with the `implicit` **kwargs dictionary
-	#band_par={**plot_kw, **kwargs} # For Python > 3.5
-	band_kw.update(kwargs)
-	
-	# Check stat_low/stat_high arguments
-	band_stat=np.array([None,None])
-	band_multi=np.ones(2)
-	for i, stat in enumerate([stat_low,stat_high]): # loop over low/high statistic
-		if isinstance(stat,Number): # stat given as a percentile number
-			band_stat[i] = partial(percentile,q=stat) # Set as the percentile function with kwargs fixed.
-		elif callable(stat): # stat given as a function
-			band_stat[i] = stat
-		elif isinstance(stat,str) and 'std' in stat: # stat given as a string with 'std'
-			band_stat[i] = 'std'
-			multi = list(filter(None,stat.split('std'))) # The multiplier for std, if any.
-			if len(multi) == 0: # No multiplier given
-				band_multi[i] = 1.0
-			elif len(multi) == 1: # Multiplier was given
-				band_multi[i] = float(multi[0])
-			else: 
-				raise ValueError(f"Statistic '{stat}' not valid. Should be given as '[n]std', where [n] is a number.")
-		else:
-			raise ValueError(f"Statistic of type '{type(stat)}' was not recognised. Must be either a Number, function or string in the format '[n]std'.")
-	
-	# Check stat_mid argument
-	if isinstance(stat_mid,Number):
-		stat_mid=partial(percentile,q=stat_mid)
-=======
     if ax is not None:
         old_axes=axes_handler(ax)
     else:
@@ -2098,7 +1790,6 @@
     # Check stat_mid argument
     if isinstance(stat_mid,Number):
         stat_mid=partial(percentile,q=stat_mid)
->>>>>>> d9e5a69e
 
     # Assign 'from_mid' if not explicitly set
     if from_mid is None:
