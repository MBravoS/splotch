def adjust_text(which=['x','y'],ax=None,text_kw={},**kwargs):

	""" Adjusts text instances.

	Function which allows the user to adjust texts of one or many of either x/y-axis labels,
	title, legend, colorbars, etc.
	
	Parameters
	----------
	which : str, array-like or list
		Which `Text` instance(s) to apply the text properties to.

		Valid arguments can be one or many of the following:
			* 'x'|'xlabel'	 : x-axis label 
			* 'y'|'ylabel'	 : y-axis label 
			* 't'|'title'	 : Title
			* 's'|'suptitle' : Sup. title
			* 'l'|'legend'	 : Legend text
			* 'c'|'colorbar' : Color bar
			* 'T'|'text' 	 : Text objects
			* 'a'|'all'		 : All instances of all the above

	ax : pyplot.Axes or list, optional
		Use the given axes to adjust text, defaults to the current axis.
		If a list of Axis instances given, the text properties is applied to each.

	text_kw : dict, optional
		Explicit dictionary of kwargs to be parsed to matplotlib `Text` instance.
		It is recommended that text keyword arguments be given as **kwargs.

	**kwargs : Text instance properties
		kwargs are used to specify properties of `Text` instances
		A list of valid `Text` kwargs can be found here:
		[https://matplotlib.org/3.1.0/api/text_api.html#matplotlib.text.Text](https://matplotlib.org/3.1.0/api/text_api.html#matplotlib.text.Text "Matplotlib.text.Text")
	
	Returns
	-------
	None
	"""

	from matplotlib.text import Text
	from matplotlib.pyplot import gca
	from numpy import shape, min, max, argmin, argmax, append
	from .base_func import axes_handler,dict_splicer,plot_finalizer
	
	try:
		_ = (it for it in ax)
	except TypeError:
		if (ax == None):
			ax = gca()
		ax = [ax]

	# Validate `which` value(s)
	whichRef = ['x','y','t','s','k','l','c','T','a',
				'xlabel','ylabel','title','suptitle','ticks','legend','colorbar','text','all']

	try: # check if iterable
		_ = (i for i in which)
		if (type(which) == str):
			which = [which]

	except (TypeError):
		which = [which]

	for w in which:
		try:
			wInd = whichRef.index(w)
			wComp = (wInd + len(whichRef)//2) % len(whichRef) # get the complimenting short/long version
			if (whichRef[wComp] in which):
				raise TypeError("adjust_text() received equivalent values for 'which': '{0}' and '{1}'.".format(whichRef[wInd],whichRef[wComp]))

		except (ValueError):
			if (type(w) != Text):
				raise TypeError("adjust_text() received invalid value for 'which' ('{0}'). Must be one of: {1}".format(w,', '.join(whichRef)))
			

	L = len(which)
	
	# Combine the `explicit` plot_kw dictionary with the `implicit` **kwargs dictionary
	#plot_par = {**plot_kw, **kwargs} # For Python > 3.5
	textpar = text_kw.copy()
	textpar.update(kwargs)

	# Create 'L' number of plot kwarg dictionaries to parse into each plot call
	textpar = dict_splicer(textpar,L,[1]*L)

	for a in flatten(ax):
		if (a == None): continue # ignore empty subplots

		for ii, lab in enumerate(which):
			if (lab in ['x','xlabel']):
				texts = [a.xaxis.label]
			elif (lab in ['y','ylabel']):
				texts = [a.yaxis.label]
			elif (lab in ['t','title']):
				texts = [a.title]
			elif (lab in ['s','suptitle']): # Not implemented
				texts = [a.title]
			elif (lab in ['k','ticks']):
				texts = append(a.get_yticklabels(), a.get_xticklabels())
			elif (lab in ['l','legend']):
				texts = a.legend().get_texts() # Get list of text objects in legend
			elif (lab in ['c','colorbar']):
				# Get the axis with the largest ratio between width or height
				caxInd = argmax([max([c.get_position().width/c.get_position().height,c.get_position().height/c.get_position().width]) for c in a.figure.get_axes()])
				if (a.figure.get_axes()[caxInd].get_position().height > a.figure.get_axes()[caxInd].get_position().width):
					texts = [a.figure.get_axes()[caxInd].yaxis.label]
				else:
					texts = [a.figure.get_axes()[caxInd].xaxis.label]
			elif (lab in ['T','text']):
				texts = [child for child in a.get_children()[:-4] if type(child) == Text] # -4 to avoid grabbing Title, Subtitle. etc. Text instances
			elif (type(lab) == Text):
				texts = [lab]
			elif (lab in ['a','all']):
				texts = [a.xaxis.label,a.yaxis.label,a.title,a.legend().get_texts()]

				caxInd = argmax([max([c.get_position().width/c.get_position().height,c.get_position().height/c.get_position().width]) for c in a.figure.get_axes()])
				if (a.figure.get_axes()[caxInd].get_position().height > a.figure.get_axes()[caxInd].get_position().width):
					texts.append(a.figure.get_axes()[caxInd].yaxis.label)
				else:
					texts.append(a.figure.get_axes()[caxInd].xaxis.label)

				texts = texts + [child for child in a.get_children()[:-4] if type(child) == Text]

			for t in texts: # Actually apply the font changes
				t.set(**textpar[ii])
	
	return(None)


def colorbar(mappable=None,ax=None,label='',orientation='vertical',loc=1,transform=None,
			  inset=False,aspect=0.05,width=None,height=None,pad=0.05,ticks=None,bar_kw={},**kwargs):
	"""Colorbar function
	
	This function will produce a colorbar for any currently plotted mappable on a given axis.
	
	Parameters
	----------
	mappable : ScalarMappable, optional
		A list or individual matplotlib.cm.ScalarMappable (i.e., Image, ContourSet, etc.) described by this colorbar(s).
		This argument is optional and will seek out any mappables currently present in each axis given if
		nothing is specified.	
	ax : pyplot.Axes, optional
		Use the given axes to produce the colorbars onto. If multiple axes are given, number of mappable objects given must be 
		either one or equal to the number of axis objects. If no mappables are provided, a mappable will be searched for
		independently for each axis. Defaults to the current axis.
	label : str, optional
		The label to be given to the colorbar
	orientation : optional
		The orientation of the colorbar specified either as 'vertical' | 'horizontal'.
		Orientation is necessary to decide which axis of the colorbar to place labels. Default: 'vertical'.
	loc : int or tuple-like, optional
		Specifies the location of the colorbar. Can be a two element tuple-like object in the format
		of (x0, y0).
	transform : matplotlib.transforms.Transform instance, optional
		The transformation instance to be used for colorbar location if loc is tuple-like. For example, using ax.transAxes()
		will specify the colorbar location in the coordinates of the axis; (0,0) is bottom-left and (1,1)
		is top-right. Default: ax.transAxes.
	inset : boolean, optional
		Whether to inset the colorbar within the inside of the axis. If loc not tuple-like, this will add
		padding to both sides of the colorbar to avoid colliding with the axis spine. Default: False.
	aspect : float, optional
		The aspect ratio of the colorbar always taken as the ratio of the long-side to the short-side.
		Default: 0.05
	width, height : float, optional
		The width and height of the colorbar in the coordinate system of specified `transform`, which by
		default is in the coordinates of the axis.
	pad : float, optional
		The padding given to the colorbar axis offset from the margin of the axis. If loc is specified to an edge
		which has an axis label/ticks, padding will be added from the edge of the label.
	ticks : None, list-like or Locator() object, optional
		Specifies the locations of ticks on th colorbar axis. If None, ticks are determined automatically from the input.
	bar_kw : dict, optional
		Passes the given dictionary as a kwarg to the plotting function. Valid kwargs are colorbar properties.
	**kwargs : Colorbar properties, optional
		Keyword arguments are used to specify matplotlib.pyplot.colorbar specific properties such as
		extend, spacing, format, drawedges, etc. The list of available properties can be found here: 
		https://matplotlib.org/3.1.1/api/_as_gen/matplotlib.pyplot.colorbar.html#matplotlib.pyplot.colorbar
	
	Returns
	-------
	cbar : 
		The colorbar object.
	"""
	
	from .base_func import axes_handler, dict_splicer

	from matplotlib.pyplot import gca
	from mpl_toolkits.axes_grid1.inset_locator import inset_axes, zoomed_inset_axes
	from mpl_toolkits.axes_grid1.colorbar import colorbar
	

	# Validate axis input
	if ax is not None:
		try: # check if iterable
			_ = (i for i in ax)
			old_axes = axes_handler(ax[0])
			axes = ax
		except (TypeError):
			old_axes = axes_handler(ax)
			axes = [ax]
			
	else:
		axes = [gca()]
		old_axes = axes[0]

	if type(loc) != int:
		raise NotImplementedError("loc must be specified as integer. Providing loc as a tuple-like as colorbar anchor position is not yet implemented.")

	### Define the positions of preset colorbars
	labpad = 0.125 # The padding added for labels
	ins = 1 if inset == True else 0 # Convert inset boolean to a binary multiplier

	# Validate aspect value
	if (aspect <= 0 or aspect > 1):
		raise ValueError("Value for aspect must be strictly positive and less than or equal to 1 (i.e. 0 < aspect <= 1)")
	
	# Get width/height values of colorbar
	if (width == None and height == None):
		width, height = (aspect, 1.0-ins*2*pad) if orientation is 'vertical' else (1.0-ins*2*pad, aspect)
	else:
		if height == None:
			height = width/aspect if orientation is 'vertical' else aspect*width
		elif width == None:
			width = aspect*height if orientation is 'vertical' else height/aspect
	
	# Vertically-oriented colorbars
	vertPositions = {1:(1+pad-ins*(2*pad+width), 1-height-ins*pad, width, height),
					 2:(0-width-labpad-pad+ins*(labpad+2*pad+width), 1-height-ins*pad, width, height),
					 3:(0-width-labpad-pad+ins*(labpad+2*pad+width), 0+ins*pad, width, height),
					 4:(1+pad-ins*(2*pad+width), 0+ins*pad, width, height),
					 5:(1+pad-ins*(2*pad+width), 0.5*(1-height), width, height),
					 6:(0.5*(1-width), 1+pad-ins*(2*pad+height), width, height),
					 7:(0-width-labpad-pad+ins*(labpad+2*pad+width), 0.5*(1-height), width, height),
					 8:(0.5*(1-width),0-height-labpad-pad+ins*(labpad+2*pad+height), width, height),
					 9:(0.5*(1-width), 0.5*(1-height), width, height)}
	
	# horizontally-oriented colorbars
	horPositions  = {1:(1-width-ins*pad, 1+pad-ins*(2*pad+height), width, height),
					 2:(0+ins*pad, 1+pad-ins*(2*pad+height), width, height),
					 3:(0+ins*pad, 0-height-labpad-pad+ins*(height+labpad+2*pad), width, height),
					 4:(1-width-ins*pad, 0-height-labpad-pad+ins*(height+labpad+2*pad), width, height),
					 5:(1+pad-ins*(2*pad+width), 0.5*(1-height), width, height),
					 6:(0.5*(1-width), 1+pad-ins*(2*pad+height), width, height),
					 7:(0-width-labpad-pad+ins*(width+labpad+2*pad), 0.5*(1-height), width, height),
					 8:(0.5*(1-width), 0-height-labpad-pad+ins*(labpad+2*pad+height), width, height),
					 9:(0.5*(1-width), 0.5*(1-height), width, height)}


	# Combine the `explicit` bar_kw dictionary with the `implicit` **kwargs dictionary
	#bar_par = {**bar_kw, **kwargs} # For Python > 3.5
	bar_par = bar_kw.copy()
	bar_par.update(kwargs)

	# Create 'L' number of plot kwarg dictionaries to parse into each plot call
	bar_par = dict_splicer(bar_par,len(axes),[1]*len(axes))

	cbars = [] # Initiate empty list of colorbars for output
	for ii, ax in enumerate(axes):
		if mappable == None:
			mappables = [child for child in ax.get_children() if hasattr(child, 'autoscale_None')]
			if len(mappables) == 1:
				mapper = mappables[0]
			else:
				mapper = mappables[0]
		else:
			try: # check if iterable
				if (len(mappable) == len(axes)):
					mapper = mappable[ii]
				elif (len(mappable) == 1):
					mapper = mappable[0]
				else:
					raise ValueError("Number of mappables given must be either 1 or equal to the number of axes specified.")
			except (TypeError):
				mapper = mappable

		cax = inset_axes(ax, width='100%', height='100%',
						 bbox_to_anchor=vertPositions[loc] if orientation is 'vertical' else horPositions[loc],
						 bbox_transform=transform if transform != None else ax.transAxes,
						 borderpad=0)

		cbar = colorbar(mapper, cax=cax, orientation=orientation,ticks=ticks,**bar_par[ii])
		
		# Orient tick axes correctly
		if (orientation is 'horizontal'):
			cbar.ax.set_xlabel(label)
			
			flip = True if loc in [3,4,8] else False # Flip the labels if colorbar on bottom edge
			if (inset==True) and loc not in [5,7,9]: flip = not flip # Reverse flipping in the case of a inset colorbar	
			
			if (flip == True):
				cbar.ax.xaxis.set_label_position('bottom')
				cbar.ax.xaxis.tick_bottom()
			else:
				cbar.ax.xaxis.set_label_position('top')
				cbar.ax.xaxis.tick_top()
		else:
			cbar.ax.set_ylabel(label)
			
			flip = True if loc in [2,3,7] else False  # Flip the labels if colorbar on left edge
			if (inset==True) and loc not in [6,8,9]: flip = not flip # Reverse flipping in the case of a inset colorbar
			
			if (flip == True):
				cbar.ax.yaxis.set_label_position('left')
				cbar.ax.yaxis.tick_left()

		cbars.append(cbar)

	return (cbars[0] if len(cbars) == 1 else cbars)


def cornerplot(data,columns=None,pair_type='contour',nsamples=None,sample_type='rand',labels=None,histlabel=None,
			   fig=None,figsize=None,wspace=0.0,hspace=0.0,squeeze=False,
			   pair_kw={},hist_kw={},axes_kw={},_debug_=False,**kwargs):
	""" Creates a corner plot figure and subplots
	
	This function accepts columns of data representing multiple parameters in which each combination will be paired
	will each other to form the off-diagonals of a corner plot. The diagonals show a 1D histogram representation
	of each individual parameter.
	
	Parameters
	----------
	data : array-like
		The input data frame with each parameter represented by an individual column, the zeroth axis
		should be the list of samples and the next axis should be the number of dimensions.
		Accepted data types are: pandas.DataFrame, pandas.Series, numpy.ndarray, astropy.table.Table.
	columns : array-like
		The column labels (or indices) that specify which columns within 'data' to use. if none specified,
		every column in 'data' with a numeric datatype will be used. To group columns together, columns can 
		be given as a list of lists, e.g.:

			columns = [['A1', 'A2', ...], ['B1', 'B2', ...]]

		which will create pairs for all parameters in each sublist. Having multiple groups will result in
		multiple histograms and paired plots per axis. As such, pair_type='hist' is not compatible when columns
		includes multiple groups.
	pair_type : str, optional
		The plotting type for the off-diagonal plots,
		can be one of:'contour' | 'scatter' | 'hist' which correspond to contour plots, 
		scatter plots and 2D histograms. A dictionary of parameters can be parsed to 'pair_kw'
		to control the styling of each.
	nsamples : float, optional
		Specifies the number of samples kept out of the total number of samples. This is useful to speed up
		plotting if not all of the samples need to be shown. Default: 1 (i.e. no subsampling).
		Default: the full number samples in `data`.
	sample_type : str, optional
		Sets the method used to thin the full set of samples, can be one of the following:
			- 'end' : Takes the last `nsamples` samples (Useful for MCMC posteriors where the end is often better).
			- 'rand' : Randomly selects a set of samples. (Only use if confident all posterior chains are stationary).
			- 'thin' : Evenly select every m samples until a total of `nsamples` are kept.
		Default: 'end'

	labels : array-like (str), optional
		A list of axis labels to be assigned to each parameter. Must be of the same length or longer than
		the number of parameters.
	histlabel : str, optional
		The y-axis label for each of the 1D histograms on the diagonal, if None given, then no labels or
		ticks will be drawn. Labels and ticks will be displayed on the opposite side to the labels for the
		pair plots, Default: None.
	
	figsize : 2-tuple of floats, default: rcParams["figure.figsize"] * (len(data), len(data))
		The dimensions of the figure (width, height) in inches. If not specified, the default is to scale
		the default rcParams figure.figsize by the number of rows or columns.
	wspace / hspace : float, optional
		The horzontal/vertical spacing between figure subplots, expressed as a fraction of the subplot width/height.
	squeeze : bool, optional, default: True
		As per matplotlib's usage, the following applies:
			- If True, extra dimensions are squeezed out from the returned array of Axes:
			  For NxN, subplots with N>1 are returned as a 2D array or as a scalar otherwise.
			  2D arrays fill out subplots from top-to-bottom and left-to-right.
			- If False (Default), no squeezing at all is done: the returned Axes object
			  is always a 2D array containing Axes instances, even if it ends
			  up being 1x1. For cornerplots with only one set of diagonals, empty axes
			  will be filled by None.

	pair_kw : dict, optional
		Dictionary of keyword arguments to be parsed into the pair plotting functions. The particular
		arguments accepted are dependent on the 'pair_type' chosen. If 'columns' contains multiple groups,
		listed arguments will be associated with each group. 
	hist_kw : dict, optional
		Dictionary of keyword arguments to be parsed into the 1D histograms plots on the diagonals.
	**kwargs : Subplot instance properties
		kwargs are used to specify properties of `subplots` instances
		A list of valid `axis` kwargs can be found here:
		[https://matplotlib.org/api/axes_api.html#matplotlib.axes.Axes](https://matplotlib.org/api/axes_api.html#matplotlib.axes.Axes "Matplotlib.axes.Axes")	
	"""
	from splotch.base_func import is_numeric, dict_splicer
	from splotch.plots_2d import contourp, scatter, hist2D
	from numpy import shape, reshape, full, ndarray, array, arange
	from numpy.random import choice
	from pandas import DataFrame, Series, RangeIndex
	
	from matplotlib.pyplot import figure
	from matplotlib.figure import Figure
	from matplotlib import rcParams
	from matplotlib.gridspec import GridSpec
	
	import warnings
	
	# Try to import astropy
	try:
		from astropy.table import Table
		hasAstropy = True
	except ImportError:
		hasAstropy = False
	
		
	nGroups = shape(columns)[0] if len(shape(columns)) > 1 else 1	
	if (_debug_ == True): print(f"Groups: {nGroups}")
			
	# Get number of parameters and dimensions
	dims = shape(data)
	
	# Validate plot parameters
	if (pair_type not in ['contour','scatter','hist']):
		raise ValueError(f"Pair type '{pair_type}' not a valid argument. Must be one of {{'contour'|'scatter'|'hist2d'}}.")
	if (pair_type == 'hist' and nGroups > 1):
		raise ValueError(f"Cannot overplot groups of 2D histograms. Choose alternative 'pair_type'.")


	# Sample the data
	if (nsamples == None):
		nsamples = dims[0] # By default, use all samples.
	else:
		if (nsamples > dims[0]):
			raise ValueError(f"Number of samples ({nsamples}) is greater than the total number of samples in data ({dims[0]})")
		elif (nsamples <= 0):
			raise ValueError(f"Number of samples ({nsamples}) must be positive and non-zero.")
	if (sample_type.lower() == 'end'):
		samps = arange(dims[0]-nsamples,dims[0])
	elif (sample_type.lower() == 'rand'):
		samps = choice(arange(0,dims[0]),size=nsamples,replace=False)
	elif (sample_type.lower() == 'thin'):
		step = (dims[0]-1)//(nsamples-1) if nsamples > 1 else dims[0] # Get the largest possible step size given the sample size
		offset = (dims[0] - step*(nsamples-1) - 1) // 2 # Offset of the initial point so that the points are centered
		samps = array([offset + kk*step for kk in range(nsamples)])
	else:
		raise ValueError(f"Sample type '{sample_type}' not recognised.")
	
	if (_debug_ == True): print(f"Number of samples: {len(samps)}")

	# Validate input data
	if isinstance(data, DataFrame) or (hasAstropy and isinstance(data, Table)):
		if (hasAstropy and isinstance(data, Table)): # Convert astropy.Table to pandas DataFrame if required
			data = data.to_pandas()
		if (columns == None): # no specific columns given
			cols = [c for c in data.columns if is_numeric(data[c])] # only include columns that are strictly numeric
			columns = cols
		else:
			cols = []; nonNumeric = []
			for kk, c in enumerate(array(columns).flatten()):
				if (is_numeric(data[c])):
					cols.append(c)
				else:
					nonNumeric.append(c)
					del labels[kk]
			
			if (len(nonNumeric) > 0): # Warn if any columns were not numeric
				warnings.warn("Data type of column(s) '{0}' not numeric, ignoring column(s).".format(','.join(nonNumeric))) 
			
		cols = reshape(cols, shape(columns)).T
		
		# check that at least one numeric column was found
		if (len(cols) == 0): raise ValueError("No numeric columns found in data.")
		
	elif isinstance(data, Series):
		data = DataFrame(data)
		cols = list(data.columns)
	elif isinstance(data, ndarray):
		data = DataFrame(data) # recast numpy array into pandas DataFrame
		
		if (columns == None): # no specific columns given
			cols = [c for c in data.columns if is_numeric(data[c])] # only include columns that are strictly numeric
		else:
			cols = []; nonNumeric = []
			for kk, c in enumerate(array(columns).flatten()):
				if (is_numeric(data[c])):
					cols.append(c)
				else:
					nonNumeric.append(c)
					del labels[kk]
			
			if (len(nonNumeric) > 0): # Warn if any columns were not numeric
				warnings.warn("Data type of column(s) '{0}' not numeric, ignoring column(s).".format(','.join(nonNumeric))) 
		
		cols = reshape(array(data[cols].columns), shape(cols)).T
	else:
		try: # Attempt to cast input data of unknown type into pandas DataFrame
			data = DataFrame(data)
		except (ValueError):
			raise ValueError(f"'data' must be pandas DataFrame/Series, np.ndarray or astropy.Table object, not: {type(data)}")
	
	
	# Get the number of parameters to create axes for
	npar = cols.size//nGroups if len(dims) > 1 else 1 # second axis defines the dimensions of parameters
	if (_debug_ == True): print(f"\nDimensions: {dims}")
	if (_debug_ == True): print(f"\nAxes: {npar}")

	# Assign labels if none given
	if (labels == None): # auto-generate labels from columns if available
		labels = None if isinstance(data.columns, RangeIndex) else cols
	else:
		if (len(labels) < npar):
			raise ValueError(f"Not enough labels given to match dimensions of data ({dims})")
	
	if (_debug_ == True): print(f"\nColumns:\n {cols}")

	#if (figsize==None): # Auto scale default figure size to num cols/rows.
	#	figsize = (rcParams["figure.figsize"][0]*npar, rcParams["figure.figsize"][0]*npar)
	
	axes = full(shape=(npar,npar),fill_value=None)
	if (fig is None): # Initialise figure and empty array
		fig = figure(figsize=figsize,**kwargs)
	else: # figure object was given
		if (fig.axes != []): # figure does contain axis objects
			try:
				if (len(fig.axes) != sum([kk for kk in range(1,npar+1)])):
					raise ValueError(f"Number of axes in `fig` ({len(fig.axes)}) cannot be mapped to the number of axes required ({sum([kk for kk in range(1,npar+1)])}) for the given parameters.")
				else: # Reshape the new axes matrix
					cnt = 0
					for ii in range(npar-1, -1, -1): # reshape axes list into appropriate matrix
						for jj in range(ii, -1, -1):
							axes[ii,jj] = fig.axes[cnt]
							cnt += 1
			except (TypeError): # axes in fig was not a list-like object
				raise TypeError("Figure axes has incorrect type, should be a list of 'matplotlib.axes.Axes' objects.")

	if (all([ax is None for ax in axes.flatten()])):
		# Set up the GridSpec object
		gs = GridSpec(ncols=npar,nrows=npar,wspace=wspace,hspace=hspace)
		for ii in range(npar-1, -1, -1): # reshape axes list into appropriate matrix
			for jj in range(ii, -1, -1):
				axes[ii,jj] = fig.add_subplot(gs[ii, jj], **axes_kw)

	if (_debug_): print(axes)

	if (nGroups > 1):
		hist_kw = dict_splicer(hist_kw,nGroups,[1]*nGroups)
		pair_kw = dict_splicer(pair_kw,nGroups,[1]*nGroups)
	
	
	if (_debug_): print("\nSubplots:")
	for ii in range(npar-1, -1, -1):#(0, npar, 1):
		for jj in range(ii, -1, -1):#(0, ii+1, 1):
			
			if (_debug_ == True): print(f" {ii},{jj} ",end='')
			
			if (ii==jj):
				if (nGroups > 1):
					for kk in range(nGroups):
						axes[ii,jj].hist(data.iloc[samps][cols[jj][kk]],**hist_kw[kk])
				else:
					axes[ii,jj].hist(data.iloc[samps][cols[jj]],**hist_kw)
			else:
				if (pair_type == 'scatter'):
					if (nGroups > 1):
						for kk in range(nGroups):
							scatter(data.iloc[samps][cols[jj][kk]],data.iloc[samps][cols[ii][kk]],ax=axes[ii,jj],**pair_kw[kk])
					else:
						scatter(data.iloc[samps][cols[jj]],data.iloc[samps][cols[ii]],ax=axes[ii,jj],**pair_kw)
				elif (pair_type == 'contour'):
					if (nGroups > 1):
						for kk in range(nGroups):
							contourp(data.iloc[samps][cols[jj][kk]],data.iloc[samps][cols[ii][kk]],ax=axes[ii,jj],**pair_kw[kk])
					else:
						contourp(data.iloc[samps][cols[jj]],data.iloc[samps][cols[ii]],ax=axes[ii,jj],**pair_kw)
				elif (pair_type == 'hist'):
					hist2D(data.iloc[samps][cols[jj]],data.iloc[samps][cols[ii]],ax=axes[ii,jj],**pair_kw)
					
			if (labels is not None):
				if (ii == npar-1):
					axes[ii,jj].set_xlabel(labels[jj])
				if (jj == 0 and ii != 0):
					axes[ii,jj].set_ylabel(labels[ii])
			
			if (_debug_ == True):
				axes[ii,jj].text(0.1,0.8,f"({ii}, {jj})",transform=axes[ii,jj].transAxes)
			
		if (_debug_ == True): print("")


	# turn off redundant tick labeling
	for ii in range(0,npar-1):
		for jj in range(0, ii+1):
			axes[ii,jj].xaxis.set_tick_params(which='both', labelbottom=False, labeltop=False)
			axes[ii,jj].xaxis.offsetText.set_visible(False)

	# turn off all but the leftmost columns of each row
	for ii in range(0,npar):
		for jj in range(1, ii):
			axes[ii,jj].yaxis.set_tick_params(which='both',labelbottom=False, labeltop=False)
			axes[ii,jj].yaxis.offsetText.set_visible(False)
	
	# Turn on histogram y-axis labels
	for ii in range(0,npar):
		if (histlabel != None):
			axes[ii,ii].yaxis.tick_right()
			axes[ii,ii].yaxis.set_label_position("right")
			axes[ii,ii].set_ylabel(histlabel)
			axes[ii,ii].tick_params(zorder=3)
		else:
			axes[ii,ii].yaxis.set_tick_params(which='both',labelbottom=False, labeltop=False)
			axes[ii,ii].yaxis.offsetText.set_visible(False)
			
	# Squeeze the axes array
	if (squeeze == True):
		axes = axes.flatten() # flattens the array along along columns then rows
		axes = axes[axes != None] # remove the Nones which fill out the missing corner
		return (fig, axes.item()) if axes.size == 1 else (fig, axes.squeeze())
	else:
		return(fig, axes)

def subplots(naxes=None,nrows=None,ncols=None,va='top',ha='left',wspace=None,hspace=None,
<<<<<<< HEAD
			 widths=None,heights=None,sharex='none',sharey='none',squeeze=True,
			 figsize=None,axes_kw={},**kwargs):
=======
			 sharex='none',sharey='none',squeeze=True,figsize=None,axes_kw={},**kwargs):
>>>>>>> 23b15dd8
	""" Adds a set of subplots to figure

	This is a more-generalised wrapper around matplotlib.pyplot.subplot function to allow for irregularly divided grids.
	
	Parameters
	----------
	naxes : int, optional, default: 1
		The number of axes objects to create.
		The resulting grid formed from specifying naxes is decided by ncols and nrows. The options are:

			- ncols and/or nrows not None:
				Makes sure that naxes can be correctly mapped into the specified grid.
				If one of nrows or ncols not given, the smallest possible grid will be made.
			- both ncols and nrows are None:
				Decides the best possible grid for this number of axes. Currently, this decision is hard-coded
				with plans for it to become an automatic decision later.
	
	nrows, ncols : int, optional
		Number of rows/columns of the subplot grid.
	
	va, ha : str, optional, default: 'top', 'left'
		The vertical alignment (va) and horizontal alignment (ha) sets the alignment of grids in the vertical and
		horizontal directions. 

		ha: 'left'		ha: 'centre'	ha: 'right'
		va: 'top'		va: 'top'		va: 'top'

		 ▯ ▯ ▯ ▯		 ▯ ▯ ▯ ▯		 ▯ ▯ ▯ ▯
		 ▯ ▯ ▯ ▯		 ▯ ▯ ▯ ▯		 ▯ ▯ ▯ ▯
		 ▯ ▯ ▯			  ▯ ▯ ▯			   ▯ ▯ ▯
		 ▯ ▯ ▯			  ▯ ▯ ▯			   ▯ ▯ ▯

		ha: 'left'		ha: 'centre'	ha: 'right'
		va: 'centre'	va: 'centre'	va: 'centre'

		 ▯ ▯ ▯							   ▯ ▯ ▯
		 ▯ ▯ ▯ ▯		   Not			 ▯ ▯ ▯ ▯
		 ▯ ▯ ▯ ▯		  Valid			 ▯ ▯ ▯ ▯
		 ▯ ▯ ▯							   ▯ ▯ ▯

		ha: 'left'		ha: 'centre'	ha: 'right'
		va: 'bottom'	va: 'bottom'	va: 'bottom'

		 ▯ ▯ ▯			  ▯ ▯ ▯			   ▯ ▯ ▯
		 ▯ ▯ ▯			  ▯ ▯ ▯			   ▯ ▯ ▯
		 ▯ ▯ ▯ ▯		 ▯ ▯ ▯ ▯		 ▯ ▯ ▯ ▯
		 ▯ ▯ ▯ ▯		 ▯ ▯ ▯ ▯		 ▯ ▯ ▯ ▯

	sharex, sharey : bool or {'none', 'all', 'row', 'col'}, default: False
		Not implemented.

	wspace / hspace : float, optional
		The horzontal/vertical spacing between figure subplots, expressed as a fraction of the subplot width/height.

	width / heights : array-like, optional
		The width/height ratios of the subplot columns/rows expressed as an array of length ncols/nrows.

	sharex, sharey : bool or {'none', 'all', 'row', 'col'}, default: False
		As per matplotlib's usage, controls sharing of properties among x (`sharex`) or y (`sharey`)
		axes:

			- True or 'all': x-/y-axis will be shared among all subplots.
			- False or 'none': each subplot x-/y-axis will be independent (default).
			- 'row': each subplot row will share an x-/y-axis
			- 'col': each subplot column will share an x-/y-axis

		When subplots have a shared x-axis along a column, only the x tick
		labels of the last complete row of the subplot are created. Similarly, 
		when subplots have a shared y-axis along a row, only the y tick labels of the
		first complete column subplot are created. To later turn other subplots'
		ticklabels on, use `~matplotlib.axes.Axes.tick_params`.

	squeeze : bool, optional, default: True
		As per matplotlib's usage, the following applies:
			- If True, extra dimensions are squeezed out from the returned
			  array of Axes:

				- if only one subplot is constructed (nrows=ncols=1), the
				  resulting single Axes object is returned as a scalar.
				- for Nx1 or 1xM subplots, the returned object is a 1D numpy
				  object array of Axes objects.
				- for NxM, subplots with N>1 and M>1 are returned
				  as a 2D array.

			- If False, no squeezing at all is done: the returned Axes object
			  is always a 2D array containing Axes instances, even if it ends
			  up being 1x1.

		If naxes < ncols*nrows, the only sensible option is to return a 1D numpy array
	
	figsize : 2-tuple of floats, default: rcParams["figure.figsize"] * (ncols, nrows)
		The dimensions of the figure (width, height) in inches. If not specified, the default is to scale
		the default rcParams figure.figsize by the number of rows or columns.

	axes_kw : dict, optional
		Explicit dictionary of kwargs to be parsed to matplotlib `subplot` function.

	**kwargs : Subplot instance properties
		kwargs are used to specify properties of `subplots` instances
		A list of valid `axis` kwargs can be found here:
		[https://matplotlib.org/api/axes_api.html#matplotlib.axes.Axes](https://matplotlib.org/api/axes_api.html#matplotlib.axes.Axes "Matplotlib.axes.Axes")
	
	Returns
	-------
	fig : pyplot.Figure
	
	axes : pyplot.axes.Axes object or array of Axes objects
		axes may either be a single Axes object or a numpy array if naxes > 1.
		The dimensions of this array are controlled by the squeeze keyword above.

	"""

	from .base_func import dict_splicer
	
	import warnings
	from matplotlib import rcParams
	from matplotlib.gridspec import GridSpec
	from matplotlib.pyplot import figure, subplot
	
	from numpy import ceil, array, reshape, empty

	gridRef = [[0,0], [1,1], [1,2], [1,3], [2,2], [2,3], [2,3], [2,4], [2,4], [3,3], [2,5], [3,4], [3,4], 
			   [4,4], [3,5], [3,5], [4,4], [3,6], [3,6], [4,5], [4,5], [3,7], [5,5], [5,5], [4,6], [5,5]]


	if (isinstance(sharex, bool)):
		sharex = "all" if sharex else "none"
	if (isinstance(sharey, bool)):
		sharey = "all" if sharey else "none"

	if (naxes == None): # No number of axes specified
		if (nrows==None): nrows=1
		if (ncols==None): ncols=1
		
		naxes = nrows*ncols
	else:
		if (ncols == None and nrows == None):
			if (naxes <= 25):
				nrows, ncols = gridRef[naxes] # Get best combination of rows x cols for number of axes
			else:
				raise NotImplementedError(f"The naxes parameter is currently not implemented for naxes > 25.")
		elif (ncols != None and nrows != None):
			if (ncols*nrows != naxes):
				raise ValueError(f"Invalid number of axes ({naxes}) given for number of rows ({nrows}) and columns ({ncols}).") 
		else:
			if (nrows != None):
				ncols = int(ceil(naxes/nrows))
			else:
				nrows = int(ceil(naxes/ncols))
				
	
	# How many axes away from filling the gridspec evenly and completely
	delta = (nrows*ncols) - naxes


	# Assert that ha/va != center if widths/heights given
	if (widths == None):
		widths = [1]*ncols
	else:
		if ha=='centre': raise ValueError("Cannot set width ratios when ha = 'centre'")
	
	if (heights == None):
		heights = [1]*nrows
	else:
		if va=='centre': raise ValueError("Cannot set height ratios when va = 'centre'")


	
	if (figsize==None): # Auto scale default figure size to num cols/rows.
		figsize = (rcParams["figure.figsize"][0]*ncols, rcParams["figure.figsize"][1]*nrows)
	
	fig = figure(figsize=figsize,**kwargs)
	gs = GridSpec(ncols=ncols*2, nrows=nrows*2, hspace=hspace, wspace=wspace,
				  width_ratios=[w for w in widths for kk in range(2)], height_ratios=[h for h in heights for kk in range(2)])
	
	axes_kw = dict_splicer(axes_kw,naxes,[1]*naxes)
	
	# Specify the row/col origin
	row0 = (nrows-1)*2 if va=='bottom' else 0
	col0 = (ncols-1)*2 if ha=='right' else 0

	axes = empty(naxes, dtype=object) # Create the empty array to hold each axis
	for ii in range(naxes):
		row = 2*(nrows-(ii//ncols)-1) if va=='bottom' else 2*(ii//ncols) # current row
		col = 2*(ncols-(ii%ncols)-1) if ha=='right' else 2*(ii%ncols) # current column

		# Select which axes this axis needs to be shared with
		sharewith = {"none": None, "all": axes[0],
					 "row": axes[(ii//ncols)*ncols], "col": axes[ii%ncols]}
		
		axes_kw[ii]["sharex"] = sharewith[sharex]
		axes_kw[ii]["sharey"] = sharewith[sharey]
			
		if (row == (0 if va=='bottom' else (nrows-1)*2) and ha=='centre'):
			axes[ii] = subplot(gs[row:row+2,col+delta:col+delta+2],**axes_kw[ii])
		elif (col == (0 if ha=='right' else (ncols-1)*2) and va=='centre'):
			axes[ii] = subplot(gs[row+delta:row+delta+2,col:col+2],**axes_kw[ii])
		else:
			axes[ii] = subplot(gs[row:row+2,col:col+2],**axes_kw[ii])


	# turn off redundant tick labeling
	if sharex in ["col", "all"]:
		if (ha=='centre'):
			warnings.warn("Removing redundant shared xtick labels not possible when ha='centre'")
		else:
			# turn off all but the bottom row
			for ax in axes[ncols:] if va=='bottom' else axes[:naxes-ncols]:
				ax.xaxis.set_tick_params(which='both',
										 labelbottom=False, labeltop=False)
				ax.xaxis.offsetText.set_visible(False)

	if sharey in ["row", "all"]:
		if (va=='centre'):
			warnings.warn("Removing redundant shared ytick labels not possible when va='centre'")
		else:
			# turn off all but the leftmost column
			for ii, ax in enumerate(axes):
				if (ha=='left'):
					if (ii%ncols!=0):
						ax.yaxis.set_tick_params(which='both',
												 labelbottom=False, labeltop=False)
						ax.yaxis.offsetText.set_visible(False)
				elif (ha=='right'):
					if (ii%ncols+1!=ncols and ii!=naxes-1):
						ax.yaxis.set_tick_params(which='both',
												 labelbottom=False, labeltop=False)
						ax.yaxis.offsetText.set_visible(False)


	### Squeeze axes array
	if (squeeze == True):
		# Discarding unneeded dimensions that equal 1.  If we only have one
		# subplot, just return it instead of a 1-element array.
		return (fig, axes.item()) if axes.size == 1 else (fig, axes.squeeze())
	else:
		# Returned axis array will be always 2-d, even if nrows=ncols=1.
		if (naxes != ncols*nrows):
			warnings.warn("squeeze = False not possible when naxes < nrows*ncols.")
			return (fig, axes.squeeze())
		else:
			return (fig, reshape(axes, (nrows, ncols)))<|MERGE_RESOLUTION|>--- conflicted
+++ resolved
@@ -40,7 +40,7 @@
 
 	from matplotlib.text import Text
 	from matplotlib.pyplot import gca
-	from numpy import shape, min, max, argmin, argmax, append
+	from numpy import array, shape, max as np_max, argmax, append#, flatten
 	from .base_func import axes_handler,dict_splicer,plot_finalizer
 	
 	try:
@@ -84,7 +84,7 @@
 	# Create 'L' number of plot kwarg dictionaries to parse into each plot call
 	textpar = dict_splicer(textpar,L,[1]*L)
 
-	for a in flatten(ax):
+	for a in array(ax).flatten():
 		if (a == None): continue # ignore empty subplots
 
 		for ii, lab in enumerate(which):
@@ -102,7 +102,7 @@
 				texts = a.legend().get_texts() # Get list of text objects in legend
 			elif (lab in ['c','colorbar']):
 				# Get the axis with the largest ratio between width or height
-				caxInd = argmax([max([c.get_position().width/c.get_position().height,c.get_position().height/c.get_position().width]) for c in a.figure.get_axes()])
+				caxInd = argmax([np_max([c.get_position().width/c.get_position().height,c.get_position().height/c.get_position().width]) for c in a.figure.get_axes()])
 				if (a.figure.get_axes()[caxInd].get_position().height > a.figure.get_axes()[caxInd].get_position().width):
 					texts = [a.figure.get_axes()[caxInd].yaxis.label]
 				else:
@@ -114,7 +114,7 @@
 			elif (lab in ['a','all']):
 				texts = [a.xaxis.label,a.yaxis.label,a.title,a.legend().get_texts()]
 
-				caxInd = argmax([max([c.get_position().width/c.get_position().height,c.get_position().height/c.get_position().width]) for c in a.figure.get_axes()])
+				caxInd = argmax([np_max([c.get_position().width/c.get_position().height,c.get_position().height/c.get_position().width]) for c in a.figure.get_axes()])
 				if (a.figure.get_axes()[caxInd].get_position().height > a.figure.get_axes()[caxInd].get_position().width):
 					texts.append(a.figure.get_axes()[caxInd].yaxis.label)
 				else:
@@ -310,8 +310,8 @@
 
 
 def cornerplot(data,columns=None,pair_type='contour',nsamples=None,sample_type='rand',labels=None,histlabel=None,
-			   fig=None,figsize=None,wspace=0.0,hspace=0.0,squeeze=False,
-			   pair_kw={},hist_kw={},axes_kw={},_debug_=False,**kwargs):
+				fig=None,figsize=None,wspace=0.0,hspace=0.0,squeeze=False,
+				pair_kw={},hist_kw={},axes_kw={},_debug_=False,**kwargs):
 	""" Creates a corner plot figure and subplots
 	
 	This function accepts columns of data representing multiple parameters in which each combination will be paired
@@ -611,12 +611,8 @@
 		return(fig, axes)
 
 def subplots(naxes=None,nrows=None,ncols=None,va='top',ha='left',wspace=None,hspace=None,
-<<<<<<< HEAD
 			 widths=None,heights=None,sharex='none',sharey='none',squeeze=True,
 			 figsize=None,axes_kw={},**kwargs):
-=======
-			 sharex='none',sharey='none',squeeze=True,figsize=None,axes_kw={},**kwargs):
->>>>>>> 23b15dd8
 	""" Adds a set of subplots to figure
 
 	This is a more-generalised wrapper around matplotlib.pyplot.subplot function to allow for irregularly divided grids.
